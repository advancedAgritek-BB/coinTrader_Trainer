--- conflicted
+++ resolved
@@ -24,13 +24,10 @@
   device: opencl
   gpu_platform_id: 0
   gpu_device_id: 0
-<<<<<<< HEAD
   # Windows/AMD requires OpenCL drivers such as the Adrenalin/ROCm packages
-=======
   gpu_use_opencl: true
   # Windows users should install the Adrenalin or ROCm OpenCL drivers
   # and may need to adjust gpu_platform_id/gpu_device_id as reported by `clinfo`
->>>>>>> 635a652a
   max_bin: 255
 
 federated_regime:
