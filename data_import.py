from __future__ import annotations

import io
import os
from typing import Optional

import pandas as pd
import requests
from dotenv import load_dotenv
from supabase import Client, create_client
from tenacity import retry, stop_after_attempt, wait_exponential

load_dotenv()


def download_historical_data(
    source_url: str,
    symbol: Optional[str] = None,
    start_ts: Optional[str] = None,
    end_ts: Optional[str] = None,
    *,
    batch_size: int = 1000,  # kept for backwards compatibility
    output_file: Optional[str] = None,
) -> pd.DataFrame:
    """Download historical trade data from ``source_url``.

    ``symbol``, ``start_ts`` and ``end_ts`` are retained for API compatibility
    but do not affect the download.  Columns are normalised according to the
    rename map and timestamps are converted to ISO format in a ``ts`` column.
    If ``target`` is missing and a ``price`` column is present, it will be
    generated.
    """

    is_local = os.path.isfile(source_url) or source_url.startswith("file://")
    path = source_url[7:] if source_url.startswith("file://") else source_url

    lower = path.lower()
    skiprows = 1 if ("binance" in lower or "cryptodatadownload" in lower) else 0

    if is_local:
        df = pd.read_csv(path, skiprows=skiprows)
    else:
        resp = requests.get(source_url)
        resp.raise_for_status()
        if output_file:
<<<<<<< HEAD
            with open(output_file, "wb") as f:
                f.write(response.content)
        first_line = response.text.splitlines()[0].lower()
        skiprows = 1 if "cryptodatadownload" in first_line else 0

        df = pd.read_csv(io.StringIO(response.text), skiprows=skiprows)
=======
            with open(output_file, "wb") as fh:
                fh.write(resp.content)
        df = pd.read_csv(io.StringIO(resp.text), skiprows=skiprows)

    rename_map = {
        "timestamp": "ts",
        "unix": "ts",
        "date": "ts",
        "time": "ts",
        "close": "price",
        "price": "price",
        "open": "open",
        "high": "high",
        "low": "low",
        "volume": "volume",
        "volume usdt": "volume",
    }
    rename_map_lower = {k.lower(): v for k, v in rename_map.items()}
    df = df.rename(
        columns={
            col: rename_map_lower[col.lower()]
            for col in df.columns
            if col.lower() in rename_map_lower
        }
    )

    if df.columns.duplicated().any():
        df = df.loc[:, ~df.columns.duplicated()]

    if "ts" in df.columns:
        df["ts"] = pd.to_datetime(df["ts"], errors="coerce", utc=True).dt.strftime(
            "%Y-%m-%dT%H:%M:%S.%fZ"
        )

    if symbol is not None and "symbol" in df.columns:
        df = df[df["symbol"] == symbol]

    if start_ts is not None and "ts" in df.columns:
        start = pd.to_datetime(start_ts, utc=True)
        df = df[df["ts"] >= start.strftime("%Y-%m-%dT%H:%M:%S.%fZ")]
    if end_ts is not None and "ts" in df.columns:
        end = pd.to_datetime(end_ts, utc=True)
        df = df[df["ts"] < end.strftime("%Y-%m-%dT%H:%M:%S.%fZ")]

    if "ts" in df.columns:
        df = df.sort_values("ts").reset_index(drop=True)

    if "target" not in df.columns and "price" in df.columns:
        df["target"] = (df["price"].shift(-1) > df["price"]).fillna(0).astype(int)
>>>>>>> fdd5835c

    rename_map = {
        "timestamp": "ts",
        "unix": "ts",
        "date": "ts",
        "close": "price",
    }
    rename_map_lower = {k.lower(): v for k, v in rename_map.items()}
    df = df.rename(
        columns={
            col: rename_map_lower[col.lower()]
            for col in df.columns
            if col.lower() in rename_map_lower
        }
    )
    if "ts" in df.columns:
        df["ts"] = pd.to_datetime(df["ts"], utc=True)

    if "ts" in df.columns and "price" in df.columns:
        df = df.loc[:, ~df.columns.duplicated()]

    return df


def _get_client() -> Client:
    url = os.environ.get("SUPABASE_URL")
    key = os.environ.get("SUPABASE_SERVICE_KEY") or os.environ.get("SUPABASE_KEY")
    if not url or not key:
        raise ValueError("SUPABASE_URL and service key must be set")
    return create_client(url, key)


@retry(wait=wait_exponential(multiplier=1, min=1, max=10), stop=stop_after_attempt(5))
def _insert_batch(client: Client, table: str, rows: list[dict]) -> None:
    client.table(table).insert(rows).execute()


def insert_to_supabase(
    df: pd.DataFrame,
    *,
    table: str = "trade_logs",
    batch_size: int = 1000,
) -> None:
    """Insert ``df`` rows into ``table`` using Supabase credentials."""
    client = _get_client()

    for col in df.columns:
        if pd.api.types.is_datetime64_any_dtype(df[col]):
            df[col] = df[col].dt.strftime("%Y-%m-%dT%H:%M:%S.%fZ")

    records = df.to_dict(orient="records")
    for start in range(0, len(records), batch_size):
        chunk = records[start : start + batch_size]
        _insert_batch(client, table, chunk)<|MERGE_RESOLUTION|>--- conflicted
+++ resolved
@@ -43,14 +43,12 @@
         resp = requests.get(source_url)
         resp.raise_for_status()
         if output_file:
-<<<<<<< HEAD
             with open(output_file, "wb") as f:
                 f.write(response.content)
         first_line = response.text.splitlines()[0].lower()
         skiprows = 1 if "cryptodatadownload" in first_line else 0
 
         df = pd.read_csv(io.StringIO(response.text), skiprows=skiprows)
-=======
             with open(output_file, "wb") as fh:
                 fh.write(resp.content)
         df = pd.read_csv(io.StringIO(resp.text), skiprows=skiprows)
@@ -100,7 +98,6 @@
 
     if "target" not in df.columns and "price" in df.columns:
         df["target"] = (df["price"].shift(-1) > df["price"]).fillna(0).astype(int)
->>>>>>> fdd5835c
 
     rename_map = {
         "timestamp": "ts",
