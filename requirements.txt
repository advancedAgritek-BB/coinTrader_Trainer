--- conflicted
+++ resolved
@@ -11,11 +11,8 @@
 httpx
 joblib
 jsonschema
-<<<<<<< HEAD
 optuna
-=======
 
 pyyaml
 pyarrow
-pytz
->>>>>>> 5f3a812c
+pytz