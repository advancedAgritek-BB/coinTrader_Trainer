--- conflicted
+++ resolved
@@ -11,10 +11,7 @@
 httpx
 joblib
 jsonschema
-<<<<<<< HEAD
 
 pyyaml
-=======
 pyarrow
-pytz
->>>>>>> e59b2d8a
+pytz