"""Utilities to upload and manage models in Supabase Storage."""
from __future__ import annotations

import hashlib
import io
import joblib
from tenacity import retry, wait_exponential, stop_after_attempt
from dataclasses import dataclass
from typing import Any, Dict, Optional, Tuple

from jsonschema import validate

from supabase import Client, create_client


@dataclass
class ModelEntry:
    """Representation of a row in the ``models`` table."""

    id: int
    name: str
    file_path: str
    sha256: str
    metrics: Dict[str, Any]
    approved: bool
    tags: Optional[dict] = None


METRICS_SCHEMA = {
    "type": "object",
    "properties": {
        "sharpe": {"type": "number"},
    },
    "required": ["sharpe"],
}


class ModelRegistry:
    """Registry for ML models backed by Supabase."""

    def __init__(self, url: str, key: str, bucket: str = "models") -> None:
        self.supabase: Client = create_client(url, key)
        self.bucket = bucket

    def _hash_bytes(self, data: bytes) -> str:
        return hashlib.sha256(data).hexdigest()

<<<<<<< HEAD
    @retry(wait=wait_exponential(multiplier=1, min=1, max=10), stop=stop_after_attempt(5))
=======
    def upload_bytes(
        self, payload: bytes, name: str, metrics: Dict[str, Any]
    ) -> ModelEntry:
        """Upload raw ``payload`` bytes as a model artifact.

        Parameters
        ----------
        payload:
            Serialized model bytes.
        name:
            Logical model family name.
        metrics:
            Dictionary of evaluation metrics.
        """
        digest = self._hash_bytes(payload)
        path = f"{name}/{digest}.bin"
        self.supabase.storage.from_(self.bucket).upload(path, io.BytesIO(payload))
        row = {
            "name": name,
            "file_path": path,
            "sha256": digest,
            "metrics": metrics,
            "approved": False,
        }
        data = self.supabase.table("models").insert(row).execute().data[0]
        return ModelEntry(**data)

>>>>>>> fa891d52
    def upload(self, model_obj: Any, name: str, metrics: Dict[str, Any]) -> ModelEntry:
    def upload(
        self,
        model_obj: Any,
        name: str,
        metrics: Dict[str, Any],
        tags: Optional[dict] = None,
    ) -> ModelEntry:
        """Serialize and upload ``model_obj``.

        Parameters
        ----------
        model_obj:
            Arbitrary Python object representing the model.
        name:
            Logical name for the model family.
        metrics:
            Dictionary of evaluation metrics.
        tags:
            Optional dictionary of metadata tags.
        """
<<<<<<< HEAD
        buffer = io.BytesIO()
        joblib.dump(model_obj, buffer)
        payload = buffer.getvalue()
=======
        validate(instance=metrics, schema=METRICS_SCHEMA)

        payload = pickle.dumps(model_obj)
>>>>>>> fa891d52
        digest = self._hash_bytes(payload)
        path = f"{name}/{digest}.pkl"

        # Upload bytes to Storage
        self.supabase.storage.from_(self.bucket).upload(path, io.BytesIO(payload))

        # Insert metadata row
        row = {
            "name": name,
            "file_path": path,
            "sha256": digest,
            "metrics": metrics,
            "approved": False,
            "tags": tags or {},
        }
        data = self.supabase.table("models").insert(row).execute().data[0]
        return ModelEntry(**data)

    def get_latest(self, name: str, approved: bool = True) -> Optional[Tuple[Any, ModelEntry]]:
        """Return the most recent model and its metadata."""
        query = self.supabase.table("models").select("*").eq("name", name)
        if approved is not None:
            query = query.eq("approved", approved)
        res = query.order("created_at", desc=True).limit(1).execute()
        if not res.data:
            return None
        row = ModelEntry(**res.data[0])
        file_bytes = self.supabase.storage.from_(self.bucket).download(row.file_path)
        model = joblib.load(io.BytesIO(file_bytes))
        return model, row

    def approve(self, model_id: int) -> None:
        """Mark a model row as approved."""
        self.supabase.table("models").update({"approved": True}).eq("id", model_id).execute()

    def list_models(self, name: str, tag_filter: Optional[dict] = None) -> list[ModelEntry]:
        """Return all models matching ``name`` and optional tag filters.

        Parameters
        ----------
        name : str
            Model family name to filter on.
        tag_filter : dict, optional
            Mapping of JSON tag keys to desired values. Each key/value pair
            is added to the query using the ``tags->`` syntax.

        Returns
        -------
        list[ModelEntry]
            List of ``ModelEntry`` objects ordered by newest first.
        """

        query = self.supabase.table("models").select("*").eq("name", name)
        if tag_filter:
            for key, value in tag_filter.items():
                query = query.eq(f"tags->>{key}", value)
        res = query.order("created_at", desc=True).execute()
        return [ModelEntry(**row) for row in res.data]<|MERGE_RESOLUTION|>--- conflicted
+++ resolved
@@ -45,9 +45,7 @@
     def _hash_bytes(self, data: bytes) -> str:
         return hashlib.sha256(data).hexdigest()
 
-<<<<<<< HEAD
     @retry(wait=wait_exponential(multiplier=1, min=1, max=10), stop=stop_after_attempt(5))
-=======
     def upload_bytes(
         self, payload: bytes, name: str, metrics: Dict[str, Any]
     ) -> ModelEntry:
@@ -75,7 +73,6 @@
         data = self.supabase.table("models").insert(row).execute().data[0]
         return ModelEntry(**data)
 
->>>>>>> fa891d52
     def upload(self, model_obj: Any, name: str, metrics: Dict[str, Any]) -> ModelEntry:
     def upload(
         self,
@@ -97,15 +94,12 @@
         tags:
             Optional dictionary of metadata tags.
         """
-<<<<<<< HEAD
         buffer = io.BytesIO()
         joblib.dump(model_obj, buffer)
         payload = buffer.getvalue()
-=======
         validate(instance=metrics, schema=METRICS_SCHEMA)
 
         payload = pickle.dumps(model_obj)
->>>>>>> fa891d52
         digest = self._hash_bytes(payload)
         path = f"{name}/{digest}.pkl"
 
