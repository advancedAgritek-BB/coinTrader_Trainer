import hashlib
import io
from dataclasses import dataclass
from typing import Any, Dict, Optional, Tuple

import joblib
from jsonschema import validate
"""Utilities to upload and manage models in Supabase Storage."""

from __future__ import annotations

import hashlib
import io
<<<<<<< HEAD
from dataclasses import dataclass
from typing import Any, Dict, Optional, Tuple

import joblib
=======
from dataclasses import dataclass
from typing import Any, Dict, Optional, Tuple

import joblib
from jsonschema import validate
import joblib
from tenacity import retry, wait_exponential, stop_after_attempt
import pickle
import joblib
from dataclasses import dataclass
from typing import Any, Dict, Optional, Tuple

>>>>>>> 7b084e31
from supabase import Client, create_client
from tenacity import retry, wait_exponential, stop_after_attempt


@dataclass
class ModelEntry:
    """Representation of a row in the ``models`` table."""

    id: int
    name: str
    file_path: str
    sha256: str
    metrics: Dict[str, Any]
    approved: bool
    tags: Optional[dict] = None


# Require at least one numeric metric
METRICS_SCHEMA = {
    "type": "object",
<<<<<<< HEAD
    "properties": {"sharpe": {"type": "number"}},
    "required": ["sharpe"],
=======
    "patternProperties": {"^.+$": {"type": "number"}},
    "minProperties": 1,
    "additionalProperties": {"type": "number"},
>>>>>>> 7b084e31
}


class ModelRegistry:
    """Registry for ML models stored in Supabase."""

    def __init__(self, url: str, key: str, bucket: str = "models") -> None:
        self.supabase: Client = create_client(url, key)
        self.bucket = bucket

    def _hash_bytes(self, data: bytes) -> str:
        return hashlib.sha256(data).hexdigest()

    @retry(wait=wait_exponential(multiplier=1, min=1, max=10), stop=stop_after_attempt(5))
    def upload_bytes(self, payload: bytes, name: str, metrics: Dict[str, Any]) -> ModelEntry:
<<<<<<< HEAD
        """Upload raw ``payload`` bytes as a model artifact."""
=======
        """Upload raw byte payload as a model artifact."""
        """Upload raw payload bytes and metadata."""
        validate(instance=metrics, schema=METRICS_SCHEMA)
    @retry(
        wait=wait_exponential(multiplier=1, min=1, max=10), stop=stop_after_attempt(5)
    )
    def upload_bytes(
        self, payload: bytes, name: str, metrics: Dict[str, Any]
    ) -> ModelEntry:
        """Upload raw ``payload`` bytes as a model artifact.

        Parameters
        ----------
        payload:
            Serialized model bytes.
        name:
            Logical model family name.
        metrics:
            Dictionary of evaluation metrics.
        """
>>>>>>> 7b084e31
        digest = self._hash_bytes(payload)
        path = f"{name}/{digest}.bin"
        self.supabase.storage.from_(self.bucket).upload(path, io.BytesIO(payload))
        row = {
            "name": name,
            "file_path": path,
            "sha256": digest,
            "metrics": metrics,
            "approved": False,
        }
        data = self.supabase.table("models").insert(row).execute().data[0]
        return ModelEntry(**data)

    def upload(
        self,
        model_obj: Any,
        name: str,
        metrics: Dict[str, Any],
        tags: Optional[dict] = None,
    ) -> ModelEntry:
<<<<<<< HEAD
        """Serialize and upload ``model_obj``."""
        if not isinstance(metrics, dict) or not all(isinstance(v, (int, float)) for v in metrics.values()):
=======
        """Serialize and upload ``model_obj`` with ``metrics``."""
        if not isinstance(metrics, dict):
            raise ValueError("metrics must be a dict")
        if not all(isinstance(v, (int, float)) for v in metrics.values()):
            raise ValueError("metrics must be a dict of numeric values")

        validate(instance=metrics, schema=METRICS_SCHEMA)

        buffer = io.BytesIO()
        joblib.dump(model_obj, buffer)
        payload = buffer.getvalue()
        digest = self._hash_bytes(payload)
        path = f"{name}/{digest}.pkl"

        self.supabase.storage.from_(self.bucket).upload(path, io.BytesIO(payload))

        """Serialize ``model_obj`` and upload it."""
        if not isinstance(metrics, dict) or not all(isinstance(v, (int, float)) for v in metrics.values()):
            raise ValueError("metrics must be a dict of numeric values")
        validate(instance=metrics, schema=METRICS_SCHEMA)
        buffer = io.BytesIO()
        joblib.dump(model_obj, buffer)
        payload = buffer.getvalue()
        digest = self._hash_bytes(payload)
    def upload(self, model_obj: Any, name: str, metrics: Dict[str, Any]) -> ModelEntry:
        """Serialize and upload ``model_obj``.

        Parameters
        ----------
        model_obj:
            Arbitrary Python object representing the model.
        name:
            Logical name for the model family.
        metrics:
            Dictionary of evaluation metrics.
        """
        buffer = io.BytesIO()
        joblib.dump(model_obj, buffer)
        payload = buffer.getvalue()
        digest = self._hash_bytes(payload)
        path = f"{name}/{digest}.pkl"

        # Upload bytes to Storage
        self.supabase.storage.from_(self.bucket).upload(path, io.BytesIO(payload))

        # Insert metadata row
        if not isinstance(metrics, dict) or not all(
            isinstance(v, (int, float)) for v in metrics.values()
        ):
>>>>>>> 7b084e31
            raise ValueError("metrics must be a dict of numeric values")

        buffer = io.BytesIO()
        joblib.dump(model_obj, buffer)
<<<<<<< HEAD
        payload = buffer.getvalue()

        digest = self._hash_bytes(payload)
=======
        data_bytes = buffer.getvalue()
        digest = self._hash_bytes(data_bytes)
>>>>>>> 7b084e31
        path = f"{name}/{digest}.pkl"
        self.supabase.storage.from_(self.bucket).upload(path, io.BytesIO(payload))
        row = {
            "name": name,
            "file_path": path,
            "sha256": digest,
            "metrics": metrics,
            "approved": False,
        }
        data = self.supabase.table("models").insert(row).execute().data[0]
        return ModelEntry(**data)

    def get_latest(self, name: str, approved: bool = True) -> Optional[Tuple[Any, ModelEntry]]:
        """Return the newest model matching ``name``."""
    def get_latest(
        self, name: str, approved: bool = True
    ) -> Optional[Tuple[Any, ModelEntry]]:
        """Return the most recent model and its metadata."""
        query = self.supabase.table("models").select("*").eq("name", name)
        if approved is not None:
            query = query.eq("approved", approved)
        res = query.order("created_at", desc=True).limit(1).execute()
        if not res.data:
            return None
        row = ModelEntry(**res.data[0])
        file_bytes = self.supabase.storage.from_(self.bucket).download(row.file_path)
        model = joblib.load(io.BytesIO(file_bytes))
        return model, row

    def approve(self, model_id: int) -> None:
        """Mark a model row as approved."""
        self.supabase.table("models").update({"approved": True}).eq("id", model_id).execute()
        self.supabase.table("models").update({"approved": True}).eq(
            "id", model_id
        ).execute()

<<<<<<< HEAD
    def list_models(self, *, tag: Optional[str] = None, approved: Optional[bool] = None) -> list[ModelEntry]:
=======
    def list_models(self, name: str, tag_filter: Optional[dict] = None) -> list[ModelEntry]:
        """Return all models matching ``name`` and optional tag filters."""
    def list_models(
        self, *, tag: Optional[str] = None, approved: Optional[bool] = None
    ) -> list[ModelEntry]:
>>>>>>> 7b084e31
        """Return models optionally filtered by tag and approval."""

    def list_models(self, *, tag: Optional[str] = None, approved: Optional[bool] = None) -> list[ModelEntry]:
        """Return models filtered by tag and approval state."""
        query = self.supabase.table("models").select("*")
        if approved is not None:
            query = query.eq("approved", approved)
        if tag is not None:
            query = query.contains("tags", [tag])
        res = query.execute()
<<<<<<< HEAD
=======

    def list_models(
        self, name: str, tag_filter: Optional[dict] = None
    ) -> list[ModelEntry]:
        """Return all models matching ``name`` and optional tag filters.

        Parameters
        ----------
        name : str
            Model family name to filter on.
        tag_filter : dict, optional
            Mapping of JSON tag keys to desired values. Each key/value pair
            is added to the query using the ``tags->`` syntax.

        Returns
        -------
        list[ModelEntry]
            List of ``ModelEntry`` objects ordered by newest first.
        """

        query = self.supabase.table("models").select("*").eq("name", name)
        if tag_filter:
            for key, value in tag_filter.items():
                query = query.eq(f"tags->>{key}", value)
        res = query.order("created_at", desc=True).execute()
>>>>>>> 7b084e31
        return [ModelEntry(**row) for row in res.data]<|MERGE_RESOLUTION|>--- conflicted
+++ resolved
@@ -11,12 +11,10 @@
 
 import hashlib
 import io
-<<<<<<< HEAD
-from dataclasses import dataclass
-from typing import Any, Dict, Optional, Tuple
-
-import joblib
-=======
+from dataclasses import dataclass
+from typing import Any, Dict, Optional, Tuple
+
+import joblib
 from dataclasses import dataclass
 from typing import Any, Dict, Optional, Tuple
 
@@ -29,7 +27,6 @@
 from dataclasses import dataclass
 from typing import Any, Dict, Optional, Tuple
 
->>>>>>> 7b084e31
 from supabase import Client, create_client
 from tenacity import retry, wait_exponential, stop_after_attempt
 
@@ -50,14 +47,11 @@
 # Require at least one numeric metric
 METRICS_SCHEMA = {
     "type": "object",
-<<<<<<< HEAD
     "properties": {"sharpe": {"type": "number"}},
     "required": ["sharpe"],
-=======
     "patternProperties": {"^.+$": {"type": "number"}},
     "minProperties": 1,
     "additionalProperties": {"type": "number"},
->>>>>>> 7b084e31
 }
 
 
@@ -73,9 +67,7 @@
 
     @retry(wait=wait_exponential(multiplier=1, min=1, max=10), stop=stop_after_attempt(5))
     def upload_bytes(self, payload: bytes, name: str, metrics: Dict[str, Any]) -> ModelEntry:
-<<<<<<< HEAD
         """Upload raw ``payload`` bytes as a model artifact."""
-=======
         """Upload raw byte payload as a model artifact."""
         """Upload raw payload bytes and metadata."""
         validate(instance=metrics, schema=METRICS_SCHEMA)
@@ -96,7 +88,6 @@
         metrics:
             Dictionary of evaluation metrics.
         """
->>>>>>> 7b084e31
         digest = self._hash_bytes(payload)
         path = f"{name}/{digest}.bin"
         self.supabase.storage.from_(self.bucket).upload(path, io.BytesIO(payload))
@@ -117,10 +108,8 @@
         metrics: Dict[str, Any],
         tags: Optional[dict] = None,
     ) -> ModelEntry:
-<<<<<<< HEAD
         """Serialize and upload ``model_obj``."""
         if not isinstance(metrics, dict) or not all(isinstance(v, (int, float)) for v in metrics.values()):
-=======
         """Serialize and upload ``model_obj`` with ``metrics``."""
         if not isinstance(metrics, dict):
             raise ValueError("metrics must be a dict")
@@ -170,19 +159,15 @@
         if not isinstance(metrics, dict) or not all(
             isinstance(v, (int, float)) for v in metrics.values()
         ):
->>>>>>> 7b084e31
             raise ValueError("metrics must be a dict of numeric values")
 
         buffer = io.BytesIO()
         joblib.dump(model_obj, buffer)
-<<<<<<< HEAD
-        payload = buffer.getvalue()
-
-        digest = self._hash_bytes(payload)
-=======
+        payload = buffer.getvalue()
+
+        digest = self._hash_bytes(payload)
         data_bytes = buffer.getvalue()
         digest = self._hash_bytes(data_bytes)
->>>>>>> 7b084e31
         path = f"{name}/{digest}.pkl"
         self.supabase.storage.from_(self.bucket).upload(path, io.BytesIO(payload))
         row = {
@@ -219,15 +204,12 @@
             "id", model_id
         ).execute()
 
-<<<<<<< HEAD
     def list_models(self, *, tag: Optional[str] = None, approved: Optional[bool] = None) -> list[ModelEntry]:
-=======
     def list_models(self, name: str, tag_filter: Optional[dict] = None) -> list[ModelEntry]:
         """Return all models matching ``name`` and optional tag filters."""
     def list_models(
         self, *, tag: Optional[str] = None, approved: Optional[bool] = None
     ) -> list[ModelEntry]:
->>>>>>> 7b084e31
         """Return models optionally filtered by tag and approval."""
 
     def list_models(self, *, tag: Optional[str] = None, approved: Optional[bool] = None) -> list[ModelEntry]:
@@ -238,8 +220,6 @@
         if tag is not None:
             query = query.contains("tags", [tag])
         res = query.execute()
-<<<<<<< HEAD
-=======
 
     def list_models(
         self, name: str, tag_filter: Optional[dict] = None
@@ -265,5 +245,4 @@
             for key, value in tag_filter.items():
                 query = query.eq(f"tags->>{key}", value)
         res = query.order("created_at", desc=True).execute()
->>>>>>> 7b084e31
         return [ModelEntry(**row) for row in res.data]