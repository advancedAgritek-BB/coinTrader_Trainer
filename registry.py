--- conflicted
+++ resolved
@@ -3,13 +3,10 @@
 
 import hashlib
 import io
-<<<<<<< HEAD
 import pickle
 import joblib
-=======
 import joblib
 from tenacity import retry, wait_exponential, stop_after_attempt
->>>>>>> aed3581e
 from dataclasses import dataclass
 from typing import Any, Dict, Optional, Tuple
 
@@ -99,7 +96,6 @@
         tags:
             Optional dictionary of metadata tags.
         """
-<<<<<<< HEAD
         if not isinstance(metrics, dict) or not all(
             isinstance(v, (int, float)) for v in metrics.values()
         ):
@@ -109,7 +105,6 @@
         joblib.dump(model_obj, buffer)
         data_bytes = buffer.getvalue()
         digest = self._hash_bytes(data_bytes)
-=======
         buffer = io.BytesIO()
         joblib.dump(model_obj, buffer)
         payload = buffer.getvalue()
@@ -117,7 +112,6 @@
 
         payload = pickle.dumps(model_obj)
         digest = self._hash_bytes(payload)
->>>>>>> aed3581e
         path = f"{name}/{digest}.pkl"
 
         # Upload bytes to Storage
@@ -152,7 +146,6 @@
         """Mark a model row as approved."""
         self.supabase.table("models").update({"approved": True}).eq("id", model_id).execute()
 
-<<<<<<< HEAD
     def list_models(
         self, *, tag: Optional[str] = None, approved: Optional[bool] = None
     ) -> list[ModelEntry]:
@@ -163,7 +156,6 @@
         if tag is not None:
             query = query.contains("tags", [tag])
         res = query.execute()
-=======
     def list_models(self, name: str, tag_filter: Optional[dict] = None) -> list[ModelEntry]:
         """Return all models matching ``name`` and optional tag filters.
 
@@ -186,5 +178,4 @@
             for key, value in tag_filter.items():
                 query = query.eq(f"tags->>{key}", value)
         res = query.order("created_at", desc=True).execute()
->>>>>>> aed3581e
         return [ModelEntry(**row) for row in res.data]