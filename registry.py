"""Utilities to upload and manage models in Supabase Storage."""

from __future__ import annotations

import hashlib
import io
import pickle
import joblib
from dataclasses import dataclass
from typing import Any, Dict, Optional, Tuple

from supabase import Client, create_client


@dataclass
class ModelEntry:
    """Representation of a row in the ``models`` table."""

    id: int
    name: str
    file_path: str
    sha256: str
    metrics: Dict[str, Any]
    approved: bool


class ModelRegistry:
    """Registry for ML models backed by Supabase."""

    def __init__(self, url: str, key: str, bucket: str = "models") -> None:
        self.supabase: Client = create_client(url, key)
        self.bucket = bucket

    def _hash_bytes(self, data: bytes) -> str:
        return hashlib.sha256(data).hexdigest()

<<<<<<< HEAD
    @retry(
        wait=wait_exponential(multiplier=1, min=1, max=10), stop=stop_after_attempt(5)
    )
    def upload_bytes(
        self, payload: bytes, name: str, metrics: Dict[str, Any]
    ) -> ModelEntry:
        """Upload raw ``payload`` bytes as a model artifact.

        Parameters
        ----------
        payload:
            Serialized model bytes.
        name:
            Logical model family name.
        metrics:
            Dictionary of evaluation metrics.
        """
        digest = self._hash_bytes(payload)
        path = f"{name}/{digest}.bin"
        self.supabase.storage.from_(self.bucket).upload(path, io.BytesIO(payload))
        row = {
            "name": name,
            "file_path": path,
            "sha256": digest,
            "metrics": metrics,
            "approved": False,
        }
        data = self.supabase.table("models").insert(row).execute().data[0]
        return ModelEntry(**data)

    def upload(
        self,
        model_obj: Any,
        name: str,
        metrics: Dict[str, Any],
        tags: Optional[dict] = None,
    ) -> ModelEntry:
=======
    def upload(self, model_obj: Any, name: str, metrics: Dict[str, Any]) -> ModelEntry:
>>>>>>> 3ccf9c2b
        """Serialize and upload ``model_obj``.

        Parameters
        ----------
        model_obj:
            Arbitrary Python object representing the model.
        name:
            Logical name for the model family.
        metrics:
            Dictionary of evaluation metrics.
        """
        if not isinstance(metrics, dict) or not all(
            isinstance(v, (int, float)) for v in metrics.values()
        ):
            raise ValueError("metrics must be a dict of numeric values")

        buffer = io.BytesIO()
        joblib.dump(model_obj, buffer)
        data_bytes = buffer.getvalue()
        digest = self._hash_bytes(data_bytes)
        path = f"{name}/{digest}.pkl"

        # Upload bytes to Storage
        self.supabase.storage.from_(self.bucket).upload(path, io.BytesIO(data_bytes))

        # Insert metadata row
        row = {
            "name": name,
            "file_path": path,
            "sha256": digest,
            "metrics": metrics,
            "approved": False,
        }
        data = self.supabase.table("models").insert(row).execute().data[0]
        return ModelEntry(**data)

    def get_latest(
        self, name: str, approved: bool = True
    ) -> Optional[Tuple[Any, ModelEntry]]:
        """Return the most recent model and its metadata."""
        query = self.supabase.table("models").select("*").eq("name", name)
        if approved is not None:
            query = query.eq("approved", approved)
        res = query.order("created_at", desc=True).limit(1).execute()
        if not res.data:
            return None
        row = ModelEntry(**res.data[0])
        file_bytes = self.supabase.storage.from_(self.bucket).download(row.file_path)
        model = joblib.load(io.BytesIO(file_bytes))
        return model, row

    def approve(self, model_id: int) -> None:
        """Mark a model row as approved."""
        self.supabase.table("models").update({"approved": True}).eq(
            "id", model_id
        ).execute()

    def list_models(
        self, *, tag: Optional[str] = None, approved: Optional[bool] = None
    ) -> list[ModelEntry]:
        """Return models optionally filtered by tag and approval."""
        query = self.supabase.table("models").select("*")
        if approved is not None:
            query = query.eq("approved", approved)
        if tag is not None:
            query = query.contains("tags", [tag])
        res = query.execute()
<<<<<<< HEAD

    def list_models(
        self, name: str, tag_filter: Optional[dict] = None
    ) -> list[ModelEntry]:
        """Return all models matching ``name`` and optional tag filters.

        Parameters
        ----------
        name : str
            Model family name to filter on.
        tag_filter : dict, optional
            Mapping of JSON tag keys to desired values. Each key/value pair
            is added to the query using the ``tags->`` syntax.

        Returns
        -------
        list[ModelEntry]
            List of ``ModelEntry`` objects ordered by newest first.
        """

        query = self.supabase.table("models").select("*").eq("name", name)
        if tag_filter:
            for key, value in tag_filter.items():
                query = query.eq(f"tags->>{key}", value)
        res = query.order("created_at", desc=True).execute()
=======
>>>>>>> 3ccf9c2b
        return [ModelEntry(**row) for row in res.data]<|MERGE_RESOLUTION|>--- conflicted
+++ resolved
@@ -34,7 +34,6 @@
     def _hash_bytes(self, data: bytes) -> str:
         return hashlib.sha256(data).hexdigest()
 
-<<<<<<< HEAD
     @retry(
         wait=wait_exponential(multiplier=1, min=1, max=10), stop=stop_after_attempt(5)
     )
@@ -72,9 +71,7 @@
         metrics: Dict[str, Any],
         tags: Optional[dict] = None,
     ) -> ModelEntry:
-=======
     def upload(self, model_obj: Any, name: str, metrics: Dict[str, Any]) -> ModelEntry:
->>>>>>> 3ccf9c2b
         """Serialize and upload ``model_obj``.
 
         Parameters
@@ -142,7 +139,6 @@
         if tag is not None:
             query = query.contains("tags", [tag])
         res = query.execute()
-<<<<<<< HEAD
 
     def list_models(
         self, name: str, tag_filter: Optional[dict] = None
@@ -168,6 +164,4 @@
             for key, value in tag_filter.items():
                 query = query.eq(f"tags->>{key}", value)
         res = query.order("created_at", desc=True).execute()
-=======
->>>>>>> 3ccf9c2b
         return [ModelEntry(**row) for row in res.data]