<<<<<<< HEAD
import hashlib
import io
from dataclasses import dataclass
from typing import Any, Dict, Optional, Tuple

import joblib
from jsonschema import validate
=======
"""Utilities to upload and manage models in Supabase Storage."""

from __future__ import annotations

import hashlib
import io
import pickle
import joblib
from dataclasses import dataclass
from typing import Any, Dict, Optional, Tuple

>>>>>>> e2e90a5a
from supabase import Client, create_client
from tenacity import retry, wait_exponential, stop_after_attempt


@dataclass
class ModelEntry:
    """Representation of a row in the ``models`` table."""

    id: int
    name: str
    file_path: str
    sha256: str
    metrics: Dict[str, Any]
    approved: bool
<<<<<<< HEAD
    tags: Optional[dict] = None


METRICS_SCHEMA = {
    "type": "object",
    "additionalProperties": {"type": "number"},
}
=======
>>>>>>> e2e90a5a


class ModelRegistry:
    """Registry for ML models backed by Supabase."""

    def __init__(self, url: str, key: str, bucket: str = "models") -> None:
        self.supabase: Client = create_client(url, key)
        self.bucket = bucket

    def _hash_bytes(self, data: bytes) -> str:
        return hashlib.sha256(data).hexdigest()

<<<<<<< HEAD
    @retry(wait=wait_exponential(multiplier=1, min=1, max=10), stop=stop_after_attempt(5))
    def upload_bytes(self, payload: bytes, name: str, metrics: Dict[str, Any]) -> ModelEntry:
        """Upload raw payload bytes and metadata."""
        validate(instance=metrics, schema=METRICS_SCHEMA)
=======
    @retry(
        wait=wait_exponential(multiplier=1, min=1, max=10), stop=stop_after_attempt(5)
    )
    def upload_bytes(
        self, payload: bytes, name: str, metrics: Dict[str, Any]
    ) -> ModelEntry:
        """Upload raw ``payload`` bytes as a model artifact.

        Parameters
        ----------
        payload:
            Serialized model bytes.
        name:
            Logical model family name.
        metrics:
            Dictionary of evaluation metrics.
        """
>>>>>>> e2e90a5a
        digest = self._hash_bytes(payload)
        path = f"{name}/{digest}.bin"
        self.supabase.storage.from_(self.bucket).upload(path, io.BytesIO(payload))
        row = {
            "name": name,
            "file_path": path,
            "sha256": digest,
            "metrics": metrics,
            "approved": False,
        }
        data = self.supabase.table("models").insert(row).execute().data[0]
        return ModelEntry(**data)

    def upload(
        self,
        model_obj: Any,
        name: str,
        metrics: Dict[str, Any],
        tags: Optional[dict] = None,
    ) -> ModelEntry:
<<<<<<< HEAD
        """Serialize ``model_obj`` and upload it."""
        if not isinstance(metrics, dict) or not all(isinstance(v, (int, float)) for v in metrics.values()):
            raise ValueError("metrics must be a dict of numeric values")
        validate(instance=metrics, schema=METRICS_SCHEMA)
        buffer = io.BytesIO()
        joblib.dump(model_obj, buffer)
        payload = buffer.getvalue()
        digest = self._hash_bytes(payload)
=======
    def upload(self, model_obj: Any, name: str, metrics: Dict[str, Any]) -> ModelEntry:
        """Serialize and upload ``model_obj``.

        Parameters
        ----------
        model_obj:
            Arbitrary Python object representing the model.
        name:
            Logical name for the model family.
        metrics:
            Dictionary of evaluation metrics.
        """
        if not isinstance(metrics, dict) or not all(
            isinstance(v, (int, float)) for v in metrics.values()
        ):
            raise ValueError("metrics must be a dict of numeric values")

        buffer = io.BytesIO()
        joblib.dump(model_obj, buffer)
        data_bytes = buffer.getvalue()
        digest = self._hash_bytes(data_bytes)
>>>>>>> e2e90a5a
        path = f"{name}/{digest}.pkl"
        self.supabase.storage.from_(self.bucket).upload(path, io.BytesIO(payload))
        row = {
            "name": name,
            "file_path": path,
            "sha256": digest,
            "metrics": metrics,
            "approved": False,
        }
        data = self.supabase.table("models").insert(row).execute().data[0]
        return ModelEntry(**data)

<<<<<<< HEAD
    def get_latest(self, name: str, approved: bool = True) -> Optional[Tuple[Any, ModelEntry]]:
        """Return the newest model matching ``name``."""
=======
    def get_latest(
        self, name: str, approved: bool = True
    ) -> Optional[Tuple[Any, ModelEntry]]:
        """Return the most recent model and its metadata."""
>>>>>>> e2e90a5a
        query = self.supabase.table("models").select("*").eq("name", name)
        if approved is not None:
            query = query.eq("approved", approved)
        res = query.order("created_at", desc=True).limit(1).execute()
        if not res.data:
            return None
        row = ModelEntry(**res.data[0])
        file_bytes = self.supabase.storage.from_(self.bucket).download(row.file_path)
        model = joblib.load(io.BytesIO(file_bytes))
        return model, row

    def approve(self, model_id: int) -> None:
        """Mark a model row as approved."""
        self.supabase.table("models").update({"approved": True}).eq(
            "id", model_id
        ).execute()

    def list_models(self, *, tag: Optional[str] = None, approved: Optional[bool] = None) -> list[ModelEntry]:
        """Return models filtered by tag and approval state."""
        query = self.supabase.table("models").select("*")
        if approved is not None:
            query = query.eq("approved", approved)
        if tag is not None:
            query = query.contains("tags", [tag])
        res = query.execute()
<<<<<<< HEAD
=======

    def list_models(
        self, name: str, tag_filter: Optional[dict] = None
    ) -> list[ModelEntry]:
        """Return all models matching ``name`` and optional tag filters.

        Parameters
        ----------
        name : str
            Model family name to filter on.
        tag_filter : dict, optional
            Mapping of JSON tag keys to desired values. Each key/value pair
            is added to the query using the ``tags->`` syntax.

        Returns
        -------
        list[ModelEntry]
            List of ``ModelEntry`` objects ordered by newest first.
        """

        query = self.supabase.table("models").select("*").eq("name", name)
        if tag_filter:
            for key, value in tag_filter.items():
                query = query.eq(f"tags->>{key}", value)
        res = query.order("created_at", desc=True).execute()
>>>>>>> e2e90a5a
        return [ModelEntry(**row) for row in res.data]<|MERGE_RESOLUTION|>--- conflicted
+++ resolved
@@ -1,4 +1,3 @@
-<<<<<<< HEAD
 import hashlib
 import io
 from dataclasses import dataclass
@@ -6,7 +5,6 @@
 
 import joblib
 from jsonschema import validate
-=======
 """Utilities to upload and manage models in Supabase Storage."""
 
 from __future__ import annotations
@@ -18,7 +16,6 @@
 from dataclasses import dataclass
 from typing import Any, Dict, Optional, Tuple
 
->>>>>>> e2e90a5a
 from supabase import Client, create_client
 from tenacity import retry, wait_exponential, stop_after_attempt
 
@@ -33,7 +30,6 @@
     sha256: str
     metrics: Dict[str, Any]
     approved: bool
-<<<<<<< HEAD
     tags: Optional[dict] = None
 
 
@@ -41,8 +37,6 @@
     "type": "object",
     "additionalProperties": {"type": "number"},
 }
-=======
->>>>>>> e2e90a5a
 
 
 class ModelRegistry:
@@ -55,12 +49,10 @@
     def _hash_bytes(self, data: bytes) -> str:
         return hashlib.sha256(data).hexdigest()
 
-<<<<<<< HEAD
     @retry(wait=wait_exponential(multiplier=1, min=1, max=10), stop=stop_after_attempt(5))
     def upload_bytes(self, payload: bytes, name: str, metrics: Dict[str, Any]) -> ModelEntry:
         """Upload raw payload bytes and metadata."""
         validate(instance=metrics, schema=METRICS_SCHEMA)
-=======
     @retry(
         wait=wait_exponential(multiplier=1, min=1, max=10), stop=stop_after_attempt(5)
     )
@@ -78,7 +70,6 @@
         metrics:
             Dictionary of evaluation metrics.
         """
->>>>>>> e2e90a5a
         digest = self._hash_bytes(payload)
         path = f"{name}/{digest}.bin"
         self.supabase.storage.from_(self.bucket).upload(path, io.BytesIO(payload))
@@ -99,7 +90,6 @@
         metrics: Dict[str, Any],
         tags: Optional[dict] = None,
     ) -> ModelEntry:
-<<<<<<< HEAD
         """Serialize ``model_obj`` and upload it."""
         if not isinstance(metrics, dict) or not all(isinstance(v, (int, float)) for v in metrics.values()):
             raise ValueError("metrics must be a dict of numeric values")
@@ -108,7 +98,6 @@
         joblib.dump(model_obj, buffer)
         payload = buffer.getvalue()
         digest = self._hash_bytes(payload)
-=======
     def upload(self, model_obj: Any, name: str, metrics: Dict[str, Any]) -> ModelEntry:
         """Serialize and upload ``model_obj``.
 
@@ -130,7 +119,6 @@
         joblib.dump(model_obj, buffer)
         data_bytes = buffer.getvalue()
         digest = self._hash_bytes(data_bytes)
->>>>>>> e2e90a5a
         path = f"{name}/{digest}.pkl"
         self.supabase.storage.from_(self.bucket).upload(path, io.BytesIO(payload))
         row = {
@@ -143,15 +131,12 @@
         data = self.supabase.table("models").insert(row).execute().data[0]
         return ModelEntry(**data)
 
-<<<<<<< HEAD
     def get_latest(self, name: str, approved: bool = True) -> Optional[Tuple[Any, ModelEntry]]:
         """Return the newest model matching ``name``."""
-=======
     def get_latest(
         self, name: str, approved: bool = True
     ) -> Optional[Tuple[Any, ModelEntry]]:
         """Return the most recent model and its metadata."""
->>>>>>> e2e90a5a
         query = self.supabase.table("models").select("*").eq("name", name)
         if approved is not None:
             query = query.eq("approved", approved)
@@ -177,8 +162,6 @@
         if tag is not None:
             query = query.contains("tags", [tag])
         res = query.execute()
-<<<<<<< HEAD
-=======
 
     def list_models(
         self, name: str, tag_filter: Optional[dict] = None
@@ -204,5 +187,4 @@
             for key, value in tag_filter.items():
                 query = query.eq(f"tags->>{key}", value)
         res = query.order("created_at", desc=True).execute()
->>>>>>> e2e90a5a
         return [ModelEntry(**row) for row in res.data]