"""LightGBM trainer for predicting trading regimes."""

import numpy as np
import pandas as pd
import lightgbm as lgb
from lightgbm import Booster
from sklearn.model_selection import StratifiedKFold
from sklearn.metrics import accuracy_score, f1_score, precision_score, recall_score
from typing import Tuple, Dict
<<<<<<< HEAD
import os
import logging
=======
import optuna
from typing import Tuple, Dict, Optional
>>>>>>> 629c22e5

from registry import ModelRegistry


def train_regime_lgbm(
    X: pd.DataFrame,
    y: pd.Series,
    params: dict,
    use_gpu: bool = True,
    tune: bool = False,
    n_trials: int = 50,
    registry: Optional[ModelRegistry] = None,
    model_name: str = "regime_lgbm",
) -> Tuple[Booster, Dict[str, float]]:
    """Train LightGBM model using 5-fold stratified CV with early stopping.

    Parameters
    ----------
    X : pd.DataFrame
        Feature matrix.
    y : pd.Series
        Target labels. Positive class represents 'long' regime.
    params : dict
        Parameters passed to ``lightgbm.train``.
    use_gpu : bool, optional
        Enable GPU training if ``True`` (default). When enabled the model is
        initialised with ``device_type='gpu'``, ``tree_learner='data'``,
        ``gpu_platform_id=0`` and ``gpu_device_id=0``.
    tune : bool, optional
        If ``True`` perform hyperparameter tuning with Optuna to optimise
        ``learning_rate`` before training. Defaults to ``False``.
    n_trials : int, optional
        Number of Optuna trials when ``tune`` is enabled. Defaults to ``50``.
    registry : ModelRegistry, optional
        If provided, the trained model will be uploaded using this registry.
    model_name : str, optional
        Logical name used when uploading the model.

    Returns
    -------
    Booster
        Model fitted on the full dataset.
    dict
        Dictionary with averaged CV metrics: ``accuracy``, ``f1``,
        ``precision_long`` and ``recall_long``.
    """

    # compute class weighting for unbalanced datasets if not supplied
    pos_count = int((y == 1).sum())
    neg_count = int((y == 0).sum())
    scale_pos_weight = neg_count / pos_count if pos_count > 0 else 1.0

    params = dict(params)
    params.setdefault("scale_pos_weight", scale_pos_weight)

    skf = StratifiedKFold(n_splits=5, shuffle=True, random_state=42)

    gpu_defaults = {
        "device_type": "gpu",
        "tree_learner": "data",
        "gpu_platform_id": 0,
        "gpu_device_id": 0,
    }

    def _cross_validate(train_params: dict) -> Tuple[Dict[str, float], int]:
        acc_scores = []
        f1_scores = []
        precision_scores = []
        recall_scores = []
        best_iterations = []

        for train_idx, valid_idx in skf.split(X, y):
            X_train, X_valid = X.iloc[train_idx], X.iloc[valid_idx]
            y_train, y_valid = y.iloc[train_idx], y.iloc[valid_idx]

            train_set = lgb.Dataset(X_train, label=y_train)
            valid_set = lgb.Dataset(X_valid, label=y_valid)

            booster = lgb.train(
                train_params,
                train_set,
                valid_sets=[valid_set],
                callbacks=[
                    lgb.early_stopping(train_params.get("early_stopping_rounds", 50), verbose=False)
                ],
            )

            best_iterations.append(booster.best_iteration)
            preds = booster.predict(X_valid, num_iteration=booster.best_iteration)
            y_pred = (preds >= 0.5).astype(int)

            acc_scores.append(accuracy_score(y_valid, y_pred))
            f1_scores.append(f1_score(y_valid, y_pred))
            precision_scores.append(precision_score(y_valid, y_pred))
            recall_scores.append(recall_score(y_valid, y_pred))

        metrics = {
            "accuracy": float(np.mean(acc_scores)),
            "f1": float(np.mean(f1_scores)),
            "precision_long": float(np.mean(precision_scores)),
            "recall_long": float(np.mean(recall_scores)),
        }
        final_num_boost_round = int(np.mean(best_iterations)) if best_iterations else train_params.get("num_boost_round", 100)
        return metrics, final_num_boost_round

    if tune:
        def objective(trial: optuna.Trial) -> float:
            lr = trial.suggest_float("learning_rate", 0.01, 0.1)
            trial_params = dict(params)
            trial_params["learning_rate"] = lr
            if use_gpu:
                for k, v in gpu_defaults.items():
                    trial_params.setdefault(k, v)
            m, _ = _cross_validate(trial_params)
            return m["f1"]

        study = optuna.create_study(direction="maximize")
        study.optimize(objective, n_trials=n_trials)
        params["learning_rate"] = study.best_params["learning_rate"]

    train_params = dict(params)
    if use_gpu:
        for k, v in gpu_defaults.items():
            train_params.setdefault(k, v)

    metrics, final_num_boost_round = _cross_validate(train_params)
    # Automatically determine scale_pos_weight if not provided
    if "scale_pos_weight" not in params:
        pos = int(y.sum())
        neg = int(len(y) - pos)
        if pos > 0:
            params["scale_pos_weight"] = neg / pos

    # Optional hyperparameter tuning of learning_rate via Optuna
    if params.pop("tune_learning_rate", False):
        import optuna

        def objective(trial):
            lr = trial.suggest_float("learning_rate", 1e-3, 0.3)
            return lr

        study = optuna.create_study(direction="minimize")
        study.optimize(objective, n_trials=10)
        params["learning_rate"] = study.best_params["learning_rate"]

    for train_idx, valid_idx in skf.split(X, y):
        X_train, X_valid = X.iloc[train_idx], X.iloc[valid_idx]
        y_train, y_valid = y.iloc[train_idx], y.iloc[valid_idx]

        train_set = lgb.Dataset(X_train, label=y_train)
        valid_set = lgb.Dataset(X_valid, label=y_valid)

        train_params = dict(params)
        if use_gpu:
            for k, v in gpu_defaults.items():
                train_params.setdefault(k, v)

        booster = lgb.train(
            train_params,
            train_set,
            valid_sets=[valid_set],
            callbacks=[
                lgb.early_stopping(
                    params.get("early_stopping_rounds", 50), verbose=False
                )
            ],
        )

        best_iterations.append(booster.best_iteration)
        preds = booster.predict(X_valid, num_iteration=booster.best_iteration)
        y_pred = (preds >= 0.5).astype(int)

        acc_scores.append(accuracy_score(y_valid, y_pred))
        f1_scores.append(f1_score(y_valid, y_pred))
        precision_scores.append(precision_score(y_valid, y_pred))
        recall_scores.append(recall_score(y_valid, y_pred))

    metrics = {
        "accuracy": float(np.mean(acc_scores)),
        "f1": float(np.mean(f1_scores)),
        "precision_long": float(np.mean(precision_scores)),
        "recall_long": float(np.mean(recall_scores)),
    }

    final_num_boost_round = (
        int(np.mean(best_iterations))
        if best_iterations
        else params.get("num_boost_round", 100)
    )
    final_set = lgb.Dataset(X, label=y)

    final_set = lgb.Dataset(X, label=y)
    final_params = dict(train_params)
    final_params.pop("early_stopping_rounds", None)

    final_model = lgb.train(
        final_params,
        final_set,
        num_boost_round=final_num_boost_round,
    )

<<<<<<< HEAD
    url = os.environ.get("SUPABASE_URL")
    key = os.environ.get("SUPABASE_SERVICE_KEY") or os.environ.get("SUPABASE_KEY")
    if url and key:
        try:
            registry = ModelRegistry(url, key)
            entry = registry.upload(final_model, "regime_lgbm", metrics)
            logging.info("Uploaded model %s", entry.file_path)
        except Exception as exc:
            logging.exception("Failed to upload model: %s", exc)
    else:
        logging.info("SUPABASE credentials not set; skipping upload")
=======
    if registry is not None:
        try:
            registry.upload(final_model, model_name, metrics)
        except Exception:
            pass
>>>>>>> 629c22e5

    return final_model, metrics<|MERGE_RESOLUTION|>--- conflicted
+++ resolved
@@ -7,13 +7,10 @@
 from sklearn.model_selection import StratifiedKFold
 from sklearn.metrics import accuracy_score, f1_score, precision_score, recall_score
 from typing import Tuple, Dict
-<<<<<<< HEAD
 import os
 import logging
-=======
 import optuna
 from typing import Tuple, Dict, Optional
->>>>>>> 629c22e5
 
 from registry import ModelRegistry
 
@@ -215,7 +212,6 @@
         num_boost_round=final_num_boost_round,
     )
 
-<<<<<<< HEAD
     url = os.environ.get("SUPABASE_URL")
     key = os.environ.get("SUPABASE_SERVICE_KEY") or os.environ.get("SUPABASE_KEY")
     if url and key:
@@ -227,12 +223,10 @@
             logging.exception("Failed to upload model: %s", exc)
     else:
         logging.info("SUPABASE credentials not set; skipping upload")
-=======
     if registry is not None:
         try:
             registry.upload(final_model, model_name, metrics)
         except Exception:
             pass
->>>>>>> 629c22e5
 
     return final_model, metrics