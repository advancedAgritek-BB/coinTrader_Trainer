"""LightGBM trainer for predicting trading regimes."""

import numpy as np
import pandas as pd
import lightgbm as lgb
from lightgbm import Booster
from sklearn.model_selection import StratifiedKFold
from sklearn.metrics import accuracy_score, f1_score, precision_score, recall_score
<<<<<<< HEAD
from typing import Tuple, Dict
import optuna
=======
from typing import Tuple, Dict, Optional

from registry import ModelRegistry
>>>>>>> 5f3a812c


def train_regime_lgbm(
    X: pd.DataFrame,
    y: pd.Series,
    params: dict,
    use_gpu: bool = True,
<<<<<<< HEAD
    tune: bool = False,
    n_trials: int = 50,
=======
    registry: Optional[ModelRegistry] = None,
    model_name: str = "regime_lgbm",
>>>>>>> 5f3a812c
) -> Tuple[Booster, Dict[str, float]]:
    """Train LightGBM model using 5-fold stratified CV with early stopping.

    Parameters
    ----------
    X : pd.DataFrame
        Feature matrix.
    y : pd.Series
        Target labels. Positive class represents 'long' regime.
    params : dict
        Parameters passed to ``lightgbm.train``.
    use_gpu : bool, optional
        Enable GPU training if ``True`` (default). When enabled the model is
        initialised with ``device_type='gpu'``, ``tree_learner='data'``,
        ``gpu_platform_id=0`` and ``gpu_device_id=0``.
<<<<<<< HEAD
    tune : bool, optional
        If ``True`` perform hyperparameter tuning with Optuna to optimise
        ``learning_rate`` before training. Defaults to ``False``.
    n_trials : int, optional
        Number of Optuna trials when ``tune`` is enabled. Defaults to ``50``.
=======
    registry : ModelRegistry, optional
        If provided, the trained model will be uploaded using this registry.
    model_name : str, optional
        Logical name used when uploading the model.
>>>>>>> 5f3a812c

    Returns
    -------
    Booster
        Model fitted on the full dataset.
    dict
        Dictionary with averaged CV metrics: ``accuracy``, ``f1``,
        ``precision_long`` and ``recall_long``.
    """

    # compute class weighting for unbalanced datasets if not supplied
    pos_count = int((y == 1).sum())
    neg_count = int((y == 0).sum())
    scale_pos_weight = neg_count / pos_count if pos_count > 0 else 1.0

    params = dict(params)
    params.setdefault("scale_pos_weight", scale_pos_weight)

    skf = StratifiedKFold(n_splits=5, shuffle=True, random_state=42)

    gpu_defaults = {
        "device_type": "gpu",
        "tree_learner": "data",
        "gpu_platform_id": 0,
        "gpu_device_id": 0,
    }

<<<<<<< HEAD
    def _cross_validate(train_params: dict) -> Tuple[Dict[str, float], int]:
        acc_scores = []
        f1_scores = []
        precision_scores = []
        recall_scores = []
        best_iterations = []

        for train_idx, valid_idx in skf.split(X, y):
            X_train, X_valid = X.iloc[train_idx], X.iloc[valid_idx]
            y_train, y_valid = y.iloc[train_idx], y.iloc[valid_idx]

            train_set = lgb.Dataset(X_train, label=y_train)
            valid_set = lgb.Dataset(X_valid, label=y_valid)

            booster = lgb.train(
                train_params,
                train_set,
                valid_sets=[valid_set],
                callbacks=[
                    lgb.early_stopping(train_params.get("early_stopping_rounds", 50), verbose=False)
                ],
            )

            best_iterations.append(booster.best_iteration)
            preds = booster.predict(X_valid, num_iteration=booster.best_iteration)
            y_pred = (preds >= 0.5).astype(int)

            acc_scores.append(accuracy_score(y_valid, y_pred))
            f1_scores.append(f1_score(y_valid, y_pred))
            precision_scores.append(precision_score(y_valid, y_pred))
            recall_scores.append(recall_score(y_valid, y_pred))

        metrics = {
            "accuracy": float(np.mean(acc_scores)),
            "f1": float(np.mean(f1_scores)),
            "precision_long": float(np.mean(precision_scores)),
            "recall_long": float(np.mean(recall_scores)),
        }
        final_num_boost_round = int(np.mean(best_iterations)) if best_iterations else train_params.get("num_boost_round", 100)
        return metrics, final_num_boost_round

    if tune:
        def objective(trial: optuna.Trial) -> float:
            lr = trial.suggest_float("learning_rate", 0.01, 0.1)
            trial_params = dict(params)
            trial_params["learning_rate"] = lr
            if use_gpu:
                for k, v in gpu_defaults.items():
                    trial_params.setdefault(k, v)
            m, _ = _cross_validate(trial_params)
            return m["f1"]

        study = optuna.create_study(direction="maximize")
        study.optimize(objective, n_trials=n_trials)
        params["learning_rate"] = study.best_params["learning_rate"]

    train_params = dict(params)
    if use_gpu:
        for k, v in gpu_defaults.items():
            train_params.setdefault(k, v)

    metrics, final_num_boost_round = _cross_validate(train_params)
=======
    # Automatically determine scale_pos_weight if not provided
    if "scale_pos_weight" not in params:
        pos = int(y.sum())
        neg = int(len(y) - pos)
        if pos > 0:
            params["scale_pos_weight"] = neg / pos

    # Optional hyperparameter tuning of learning_rate via Optuna
    if params.pop("tune_learning_rate", False):
        import optuna

        def objective(trial):
            lr = trial.suggest_float("learning_rate", 1e-3, 0.3)
            return lr

        study = optuna.create_study(direction="minimize")
        study.optimize(objective, n_trials=10)
        params["learning_rate"] = study.best_params["learning_rate"]

    for train_idx, valid_idx in skf.split(X, y):
        X_train, X_valid = X.iloc[train_idx], X.iloc[valid_idx]
        y_train, y_valid = y.iloc[train_idx], y.iloc[valid_idx]

        train_set = lgb.Dataset(X_train, label=y_train)
        valid_set = lgb.Dataset(X_valid, label=y_valid)

        train_params = dict(params)
        if use_gpu:
            for k, v in gpu_defaults.items():
                train_params.setdefault(k, v)

        booster = lgb.train(
            train_params,
            train_set,
            valid_sets=[valid_set],
            callbacks=[
                lgb.early_stopping(
                    params.get("early_stopping_rounds", 50), verbose=False
                )
            ],
        )

        best_iterations.append(booster.best_iteration)
        preds = booster.predict(X_valid, num_iteration=booster.best_iteration)
        y_pred = (preds >= 0.5).astype(int)

        acc_scores.append(accuracy_score(y_valid, y_pred))
        f1_scores.append(f1_score(y_valid, y_pred))
        precision_scores.append(precision_score(y_valid, y_pred))
        recall_scores.append(recall_score(y_valid, y_pred))

    metrics = {
        "accuracy": float(np.mean(acc_scores)),
        "f1": float(np.mean(f1_scores)),
        "precision_long": float(np.mean(precision_scores)),
        "recall_long": float(np.mean(recall_scores)),
    }

    final_num_boost_round = (
        int(np.mean(best_iterations))
        if best_iterations
        else params.get("num_boost_round", 100)
    )
    final_set = lgb.Dataset(X, label=y)
>>>>>>> 5f3a812c

    final_set = lgb.Dataset(X, label=y)
    final_params = dict(train_params)
    final_params.pop("early_stopping_rounds", None)

    final_model = lgb.train(
        final_params,
        final_set,
        num_boost_round=final_num_boost_round,
    )

    if registry is not None:
        try:
            registry.upload(final_model, model_name, metrics)
        except Exception:
            pass

    return final_model, metrics<|MERGE_RESOLUTION|>--- conflicted
+++ resolved
@@ -6,14 +6,11 @@
 from lightgbm import Booster
 from sklearn.model_selection import StratifiedKFold
 from sklearn.metrics import accuracy_score, f1_score, precision_score, recall_score
-<<<<<<< HEAD
 from typing import Tuple, Dict
 import optuna
-=======
 from typing import Tuple, Dict, Optional
 
 from registry import ModelRegistry
->>>>>>> 5f3a812c
 
 
 def train_regime_lgbm(
@@ -21,13 +18,10 @@
     y: pd.Series,
     params: dict,
     use_gpu: bool = True,
-<<<<<<< HEAD
     tune: bool = False,
     n_trials: int = 50,
-=======
     registry: Optional[ModelRegistry] = None,
     model_name: str = "regime_lgbm",
->>>>>>> 5f3a812c
 ) -> Tuple[Booster, Dict[str, float]]:
     """Train LightGBM model using 5-fold stratified CV with early stopping.
 
@@ -43,18 +37,15 @@
         Enable GPU training if ``True`` (default). When enabled the model is
         initialised with ``device_type='gpu'``, ``tree_learner='data'``,
         ``gpu_platform_id=0`` and ``gpu_device_id=0``.
-<<<<<<< HEAD
     tune : bool, optional
         If ``True`` perform hyperparameter tuning with Optuna to optimise
         ``learning_rate`` before training. Defaults to ``False``.
     n_trials : int, optional
         Number of Optuna trials when ``tune`` is enabled. Defaults to ``50``.
-=======
     registry : ModelRegistry, optional
         If provided, the trained model will be uploaded using this registry.
     model_name : str, optional
         Logical name used when uploading the model.
->>>>>>> 5f3a812c
 
     Returns
     -------
@@ -82,7 +73,6 @@
         "gpu_device_id": 0,
     }
 
-<<<<<<< HEAD
     def _cross_validate(train_params: dict) -> Tuple[Dict[str, float], int]:
         acc_scores = []
         f1_scores = []
@@ -145,7 +135,6 @@
             train_params.setdefault(k, v)
 
     metrics, final_num_boost_round = _cross_validate(train_params)
-=======
     # Automatically determine scale_pos_weight if not provided
     if "scale_pos_weight" not in params:
         pos = int(y.sum())
@@ -210,7 +199,6 @@
         else params.get("num_boost_round", 100)
     )
     final_set = lgb.Dataset(X, label=y)
->>>>>>> 5f3a812c
 
     final_set = lgb.Dataset(X, label=y)
     final_params = dict(train_params)
