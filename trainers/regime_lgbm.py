"""LightGBM trainer for predicting trading regimes."""

import numpy as np
import pandas as pd
import lightgbm as lgb
from lightgbm import Booster
from sklearn.model_selection import StratifiedKFold
from sklearn.metrics import accuracy_score, f1_score, precision_score, recall_score
from typing import Dict, Tuple, Optional
import os
import logging
import optuna

from registry import ModelRegistry


def train_regime_lgbm(
    X: pd.DataFrame,
    y: pd.Series,
    params: dict,
    use_gpu: bool = True,
    tune: bool = False,
    n_trials: int = 50,
    registry: Optional[ModelRegistry] = None,
    model_name: str = "regime_lgbm",
) -> Tuple[Booster, Dict[str, float]]:
    """Train LightGBM model using 5-fold stratified CV with early stopping.

    Parameters
    ----------
    X : pd.DataFrame
        Feature matrix.
    y : pd.Series
        Target labels. Positive class represents 'long' regime.
    params : dict
        Parameters passed to ``lightgbm.train``. This dictionary is
        updated in-place with computed defaults and tuned hyperparameters.
    use_gpu : bool, optional
        Enable GPU training if ``True`` (default). When enabled the model is
        initialised with ``device_type='gpu'``, ``tree_learner='data'``,
        ``gpu_platform_id=0`` and ``gpu_device_id=0``.
    tune : bool, optional
        If ``True`` perform hyperparameter tuning with Optuna to optimise
        ``learning_rate`` before training. Defaults to ``False``.
    n_trials : int, optional
        Number of Optuna trials when ``tune`` is enabled. Defaults to ``50``.
    registry : ModelRegistry, optional
        If provided, the trained model will be uploaded using this registry.
    model_name : str, optional
        Logical name used when uploading the model.

    Returns
    -------
    Booster
        Model fitted on the full dataset.
    dict
        Dictionary with averaged CV metrics: ``accuracy``, ``f1``,
        ``precision_long`` and ``recall_long``.
    """

    # compute class weighting for unbalanced datasets if not supplied
    pos_count = int((y == 1).sum())
    neg_count = int((y == 0).sum())
    scale_pos_weight = neg_count / pos_count if pos_count > 0 else 1.0

    params.setdefault("scale_pos_weight", scale_pos_weight)

    skf = StratifiedKFold(n_splits=5, shuffle=True, random_state=42)

    gpu_defaults = {
        "device_type": "gpu",
        "tree_learner": "data",
        "gpu_platform_id": 0,
        "gpu_device_id": 0,
    }

    def _cross_validate(train_params: dict) -> Tuple[Dict[str, float], int]:
        acc_scores = []
        f1_scores = []
        precision_scores = []
        recall_scores = []
        best_iterations = []

        for train_idx, valid_idx in skf.split(X, y):
            X_train, X_valid = X.iloc[train_idx], X.iloc[valid_idx]
            y_train, y_valid = y.iloc[train_idx], y.iloc[valid_idx]

            train_set = lgb.Dataset(X_train, label=y_train)
            valid_set = lgb.Dataset(X_valid, label=y_valid)

            booster = lgb.train(
                train_params,
                train_set,
                valid_sets=[valid_set],
                callbacks=[
                    lgb.early_stopping(train_params.get("early_stopping_rounds", 50), verbose=False)
                ],
            )

            best_iterations.append(booster.best_iteration)
            preds = booster.predict(X_valid, num_iteration=booster.best_iteration)
            y_pred = (preds >= 0.5).astype(int)

            acc_scores.append(accuracy_score(y_valid, y_pred))
            f1_scores.append(f1_score(y_valid, y_pred))
            precision_scores.append(precision_score(y_valid, y_pred))
            recall_scores.append(recall_score(y_valid, y_pred))

        metrics = {
            "accuracy": float(np.mean(acc_scores)),
            "f1": float(np.mean(f1_scores)),
            "precision_long": float(np.mean(precision_scores)),
            "recall_long": float(np.mean(recall_scores)),
        }
        final_num_boost_round = int(np.mean(best_iterations)) if best_iterations else train_params.get("num_boost_round", 100)
        return metrics, final_num_boost_round

    if tune:
        def objective(trial: optuna.Trial) -> float:
            lr = trial.suggest_float("learning_rate", 0.01, 0.1)
            trial_params = dict(params)
            trial_params["learning_rate"] = lr
            if use_gpu:
                for k, v in gpu_defaults.items():
                    trial_params.setdefault(k, v)
            m, _ = _cross_validate(trial_params)
            return m["f1"]

        study = optuna.create_study(direction="maximize")
        study.optimize(objective, n_trials=n_trials)
        params["learning_rate"] = study.best_params["learning_rate"]

    # Optional hyperparameter tuning of learning_rate via Optuna
    if params.pop("tune_learning_rate", False):
<<<<<<< HEAD
        def objective(trial):
=======

        def objective(trial: optuna.Trial) -> float:
>>>>>>> 8872e421
            lr = trial.suggest_float("learning_rate", 1e-3, 0.3)
            return lr

        study = optuna.create_study(direction="minimize")
        study.optimize(objective, n_trials=10)
        params["learning_rate"] = study.best_params["learning_rate"]

    train_params = dict(params)
    if use_gpu:
        for k, v in gpu_defaults.items():
            train_params.setdefault(k, v)

    metrics, final_num_boost_round = _cross_validate(train_params)

    final_set = lgb.Dataset(X, label=y)
    final_params = dict(train_params)
    final_params.pop("early_stopping_rounds", None)

    final_model = lgb.train(
        final_params,
        final_set,
        num_boost_round=final_num_boost_round,
    )

    url = os.environ.get("SUPABASE_URL")
    key = os.environ.get("SUPABASE_SERVICE_KEY") or os.environ.get("SUPABASE_KEY")
    if url and key:
        try:
            registry = ModelRegistry(url, key)
            entry = registry.upload(final_model, "regime_lgbm", metrics)
            logging.info("Uploaded model %s", entry.file_path)
        except Exception as exc:
            logging.exception("Failed to upload model: %s", exc)
    else:
        logging.info("SUPABASE credentials not set; skipping upload")
    if registry is not None:
        try:
            registry.upload(final_model, model_name, metrics)
        except Exception:
            pass

    return final_model, metrics<|MERGE_RESOLUTION|>--- conflicted
+++ resolved
@@ -132,12 +132,9 @@
 
     # Optional hyperparameter tuning of learning_rate via Optuna
     if params.pop("tune_learning_rate", False):
-<<<<<<< HEAD
         def objective(trial):
-=======
 
         def objective(trial: optuna.Trial) -> float:
->>>>>>> 8872e421
             lr = trial.suggest_float("learning_rate", 1e-3, 0.3)
             return lr
 
