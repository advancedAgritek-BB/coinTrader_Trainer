"""Async data loading utilities for Supabase-backed datasets."""

from __future__ import annotations

import os
import logging
from datetime import datetime, timezone
from io import BytesIO
from typing import Any, AsyncGenerator, Dict, Optional

from dotenv import load_dotenv

try:
    import redis  # type: ignore
except Exception:  # pragma: no cover - optional dependency
    redis = None

import httpx
import pandas as pd
try:
    from supabase import Client, create_client, AuthApiError
except Exception:  # pragma: no cover - fallback for older package
    from supabase import Client, create_client
    AuthApiError = Exception

logger = logging.getLogger(__name__)
from tenacity import retry, stop_after_attempt, wait_exponential
from feature_engineering import make_features

load_dotenv()


_REDIS_CLIENT = None


def _get_redis_client():
    """Return a configured Redis client or ``None`` if unavailable."""
    global _REDIS_CLIENT
    if redis is None:
        return None
    if _REDIS_CLIENT is not None:
        return _REDIS_CLIENT
    url = os.environ.get("REDIS_URL") or os.environ.get("REDIS_TLS_URL")
    if url:
        _REDIS_CLIENT = redis.from_url(url)
        return _REDIS_CLIENT

    host = os.environ.get("REDIS_HOST")
    if not host:
        return None
    port = int(os.environ.get("REDIS_PORT", 6379))
    db = int(os.environ.get("REDIS_DB", 0))
    _REDIS_CLIENT = redis.Redis(host=host, port=port, db=db)
    return _REDIS_CLIENT


def _get_client() -> Client:
    """Create a Supabase client from environment variables.

    The function always initialises the client using the public (anon) key.
    If a JWT or user credentials are provided, it authenticates the client
    accordingly. ``SUPABASE_SERVICE_KEY`` is intentionally ignored here and
    should only be used for write operations such as model uploads.
    """

    url = os.environ.get("SUPABASE_URL")
    anon_key = os.environ.get("SUPABASE_KEY")
    if not url or not anon_key:
        raise ValueError(
            "SUPABASE_URL and SUPABASE_KEY environment variables must be set"
        )

    client = create_client(url, anon_key)

    jwt = os.environ.get("SUPABASE_JWT")
    email = os.environ.get("SUPABASE_USER_EMAIL")
    password = os.environ.get("SUPABASE_PASSWORD")

    try:
        if jwt:
            client.auth.set_session(jwt, "")
        elif email and password:
            client.auth.sign_in_with_password({"email": email, "password": password})
    except (httpx.HTTPError, AuthApiError, ValueError) as exc:  # pragma: no cover - requires real Supabase instance
        logger.error("Supabase auth failed: %s", exc)
        raise

    return client


@retry(wait=wait_exponential(multiplier=1, min=1, max=10), stop=stop_after_attempt(5))
def _fetch_logs(
    client: Client,
    start_ts: datetime,
    end_ts: datetime,
    *,
    symbol: Optional[str] = None,
    table: str = "ohlc_data",
) -> list[dict]:
    """Fetch rows from ``table`` between ``start_ts`` and ``end_ts`` with retry."""
    query = (
        client.table(table)
        .select("*")
        .gte("timestamp", start_ts.isoformat())
        .lt("timestamp", end_ts.isoformat())
    )
    if symbol is not None:
        query = query.eq("symbol", symbol)
    resp = query.execute()
    return resp.data


def _maybe_cache_features(
    df: pd.DataFrame,
    redis_client: Optional[Any],
    cache_key: Optional[str],
    cache_features: bool,
    feature_params: Optional[dict],
) -> pd.DataFrame:
    """Return ``df`` or cached features depending on ``cache_features``."""
    if not cache_features or redis_client is None or cache_key is None:
        return df
    feat_key = f"features_{cache_key}"
    cached = redis_client.get(feat_key)
    if cached:
        return pd.read_parquet(BytesIO(cached))
    features_df = make_features(df, **(feature_params or {}))
    ttl = int(os.environ.get("REDIS_TTL", 3600))
    buf = BytesIO()
    features_df.to_parquet(buf)
    redis_client.setex(feat_key, ttl, buf.getvalue())
    return features_df


def fetch_trade_logs(
    start_ts: datetime,
    end_ts: datetime,
    *,
    symbol: Optional[str] = None,
    table: str = "ohlc_data",
    cache_path: Optional[str] = None,
    redis_client: Optional[Any] = None,
    redis_key: Optional[str] = None,
    cache_only: bool = False,
    max_rows: Optional[int] = None,
    cache_features: bool = False,
    feature_params: Optional[dict] = None,
) -> pd.DataFrame:
    """Return trade logs between ``start_ts`` and ``end_ts`` as a DataFrame.
<<<<<<< HEAD
=======

    When ``cache_only`` is ``True`` and a cached result exists in Redis, the
    cached data is returned without querying the database. Otherwise, the data
    is fetched and the cache is refreshed.
>>>>>>> d20eb4e4

    When ``cache_only`` is ``True`` and a cached result exists in Redis,
    the cached data is returned without querying the database. Otherwise the
    data is fetched and the cache is refreshed. If ``max_rows`` is provided the
    DataFrame is truncated to that many rows before any caching occurs.
    """

    if cache_path and os.path.exists(cache_path):
        return pd.read_parquet(cache_path)
    if redis_client is not None:
        key = redis_key or f"{table}:{start_ts.isoformat()}:{end_ts.isoformat()}:{symbol or 'all'}"
        if max_rows is not None:
            key = f"{key}:{max_rows}"
        cached = redis_client.get(key)
        if cached:
            if isinstance(cached, bytes):
                cached = cached.decode()
            return pd.read_json(cached, orient="split")

    if start_ts.tzinfo is None:
        start_ts = start_ts.replace(tzinfo=timezone.utc)
    else:
        start_ts = start_ts.astimezone(timezone.utc)

    if end_ts.tzinfo is None:
        end_ts = end_ts.replace(tzinfo=timezone.utc)
    else:
        end_ts = end_ts.astimezone(timezone.utc)

    redis_cache = _get_redis_client()
    cache_key = None
    if redis_cache is not None:
        cache_key = f"trades_{int(start_ts.timestamp())}_{int(end_ts.timestamp())}_{symbol or ''}"
        if max_rows is not None:
            cache_key = f"{cache_key}_{max_rows}"
        cached = redis_client.get(cache_key)
        if cache_only and cached:
            return pd.read_parquet(BytesIO(cached))
        if cache_features:
            feat_key = f"features_{cache_key}"
            cached_feat = redis_cache.get(feat_key)
            if cached_feat:
                return pd.read_parquet(BytesIO(cached_feat))

    if cache_path and os.path.exists(cache_path):
        df = pd.read_parquet(cache_path)
        return _maybe_cache_features(df, redis_cache, cache_key, cache_features, feature_params)

    if redis_client is not None:
        key = (
            redis_key
            or f"{table}:{start_ts.isoformat()}:{end_ts.isoformat()}:{symbol or 'all'}"
        )
        cached = redis_client.get(key)
        if cached:
            if isinstance(cached, bytes):
                cached = cached.decode()
            df = pd.read_json(cached, orient="split")
            return _maybe_cache_features(df, redis_cache, cache_key, cache_features, feature_params)
    if redis_cache is not None:
        cached = redis_cache.get(cache_key) if cache_key else None
        if cached:
            df = pd.read_parquet(BytesIO(cached))
            return _maybe_cache_features(df, redis_cache, cache_key, cache_features, feature_params)

    client = _get_client()

    rows = _fetch_logs(client, start_ts, end_ts, symbol=symbol, table=table)
    df = pd.DataFrame(rows)
    for col in df.columns:
        try:
            df[col] = pd.to_numeric(df[col])
        except (TypeError, ValueError):
            # leave column unchanged if conversion fails
            pass

    if max_rows is not None:
        df = df.head(max_rows)

    if cache_path:
        df.to_parquet(cache_path)
    if redis_client is not None:
        key = redis_key or f"{table}:{start_ts.isoformat()}:{end_ts.isoformat()}:{symbol or 'all'}"
        if max_rows is not None:
            key = f"{key}:{max_rows}"
        redis_client.set(key, df.to_json(orient="split"))

    if redis_client is not None and cache_key is not None:
        ttl = int(os.environ.get("REDIS_TTL", 86400))
    if redis_cache is not None and cache_key is not None:
        ttl = int(os.environ.get("REDIS_TTL", 3600))
        buf = BytesIO()
        df.to_parquet(buf)
        redis_cache.setex(cache_key, ttl, buf.getvalue())

    return _maybe_cache_features(df, redis_cache, cache_key, cache_features, feature_params)


def fetch_trade_aggregates(
    start_ts: datetime,
    end_ts: datetime,
    *,
    symbol: Optional[str] = None,
) -> pd.DataFrame:
    """Return aggregated trade data between ``start_ts`` and ``end_ts``."""

    client = _get_client()

    if start_ts.tzinfo is None:
        start_ts = start_ts.replace(tzinfo=timezone.utc)
    else:
        start_ts = start_ts.astimezone(timezone.utc)

    if end_ts.tzinfo is None:
        end_ts = end_ts.replace(tzinfo=timezone.utc)
    else:
        end_ts = end_ts.astimezone(timezone.utc)

    body = {
        "start_ts": start_ts.isoformat(),
        "end_ts": end_ts.isoformat(),
    }
    if symbol is not None:
        body["symbol"] = symbol

    resp = client.functions.invoke(
        "aggregate-trades", {"body": body, "responseType": "json"}
    )
    data = resp.get("data") if isinstance(resp, dict) and "data" in resp else resp
    df = pd.DataFrame(data)
    for col in df.columns:
        df[col] = pd.to_numeric(df[col], errors="ignore")
    return df


async def fetch_table_async(
    table: str,
    start_ts: Optional[str] = None,
    end_ts: Optional[str] = None,
    *,
    chunk_size: int = 1000,
    page_size: Optional[int] = None,
    params: Optional[Dict[str, str]] = None,
    client: Optional[httpx.AsyncClient] = None,
) -> pd.DataFrame:
    """Fetch all rows from ``table`` asynchronously in pages."""

    if start_ts is not None and end_ts is not None:
        return await fetch_data_range_async(table, start_ts, end_ts, chunk_size)

    if page_size is None:
        page_size = 1000

    own_client = False
    if client is None:
        url = os.environ.get("SUPABASE_URL")
        key = os.environ.get("SUPABASE_KEY")
        if not url or not key:
            raise ValueError(
                "SUPABASE_URL and SUPABASE_KEY environment variables must be set"
            )
        jwt = os.environ.get("SUPABASE_JWT")
        headers = {"apikey": key, "Authorization": f"Bearer {jwt or key}"}
        client = httpx.AsyncClient(base_url=url, headers=headers)
        own_client = True

    params = params.copy() if params else {}
    params.setdefault("select", "*")

    frames: list[pd.DataFrame] = []
    start = 0
    try:
        while True:
            end = start + page_size - 1
            resp = await client.get(
                f"/rest/v1/{table}",
                params=params,
                headers={"Range-Unit": "items", "Range": f"{start}-{end}"},
            )
            resp.raise_for_status()
            data = resp.json()
            if not data:
                break
            frames.append(pd.DataFrame(data))
            if len(data) < page_size:
                break
            start += page_size
    finally:
        if own_client:
            await client.aclose()

    return pd.concat(frames, ignore_index=True) if frames else pd.DataFrame()


async def fetch_data_async(
    table: str,
    *,
    page_size: int = 1000,
    params: Optional[Dict[str, str]] = None,
    client: Optional[httpx.AsyncClient] = None,
) -> pd.DataFrame:
    """Backward compatible wrapper for ``fetch_table_async``."""
    return await fetch_table_async(
        table,
        start_ts=None,
        end_ts=None,
        chunk_size=1000,
        page_size=page_size,
        params=params,
        client=client,
    )


async def fetch_data_between_async(
    table: str,
    start_ts: str,
    end_ts: str,
    *,
    chunk_size: int = 1000,
) -> pd.DataFrame:
    """Backward compatible wrapper for fetching rows in a date range."""
    return await fetch_data_range_async(table, start_ts, end_ts, chunk_size)


async def _fetch_chunks(
    client: httpx.AsyncClient,
    endpoint: str,
    start_ts: str,
    end_ts: str,
    chunk_size: int,
) -> AsyncGenerator[pd.DataFrame, None]:
    """Yield DataFrames of rows fetched in chunks from Supabase."""
    offset = 0
    while True:
        params = [
            ("select", "*"),
            ("order", "timestamp.asc"),
            ("timestamp", f"gte.{start_ts}"),
            ("timestamp", f"lt.{end_ts}"),
            ("limit", str(chunk_size)),
            ("offset", str(offset)),
        ]
        response = await client.get(endpoint, params=params)
        response.raise_for_status()
        data = response.json()
        if not data:
            break
        yield pd.DataFrame(data)
        if len(data) < chunk_size:
            break
        offset += chunk_size


async def fetch_data_range_async(
    table: str,
    start_ts: str,
    end_ts: str,
    chunk_size: int = 1000,
) -> pd.DataFrame:

    url = os.environ.get("SUPABASE_URL")
    key = os.environ.get("SUPABASE_KEY")
    if not url or not key:
        raise ValueError(
            "SUPABASE_URL and SUPABASE_KEY environment variables must be set"
        )

    jwt = os.environ.get("SUPABASE_JWT")

    endpoint = f"{url.rstrip('/')}/rest/v1/{table}"
    headers = {"apikey": key, "Authorization": f"Bearer {jwt or key}"}

    chunks: list[pd.DataFrame] = []
    async with httpx.AsyncClient(headers=headers, timeout=None) as client:
        async for chunk in _fetch_chunks(
            client, endpoint, start_ts, end_ts, chunk_size
        ):
            chunks.append(chunk)

    if not chunks:
        return pd.DataFrame()

    df = pd.concat(chunks, ignore_index=True)
    for col in df.columns:
        df[col] = pd.to_numeric(df[col], errors="ignore")
    return df<|MERGE_RESOLUTION|>--- conflicted
+++ resolved
@@ -147,13 +147,10 @@
     feature_params: Optional[dict] = None,
 ) -> pd.DataFrame:
     """Return trade logs between ``start_ts`` and ``end_ts`` as a DataFrame.
-<<<<<<< HEAD
-=======
 
     When ``cache_only`` is ``True`` and a cached result exists in Redis, the
     cached data is returned without querying the database. Otherwise, the data
     is fetched and the cache is refreshed.
->>>>>>> d20eb4e4
 
     When ``cache_only`` is ``True`` and a cached result exists in Redis,
     the cached data is returned without querying the database. Otherwise the
