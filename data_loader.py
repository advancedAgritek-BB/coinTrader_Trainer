"""Async data loading utilities for Supabase-backed datasets."""

from __future__ import annotations

import os
from datetime import datetime
from typing import Optional, Dict
from typing import AsyncGenerator

import httpx

import pandas as pd
from supabase import create_client, Client
from tenacity import retry, wait_exponential, stop_after_attempt


def _get_client() -> Client:
    """Create a Supabase client from environment variables."""
    url = os.environ.get("SUPABASE_URL")
    key = os.environ.get("SUPABASE_KEY")
    if not url or not key:
        raise ValueError(
            "SUPABASE_URL and SUPABASE_KEY environment variables must be set"
        )
    return create_client(url, key)


@retry(wait=wait_exponential(multiplier=1, min=1, max=10), stop=stop_after_attempt(5))
def _fetch_logs(client: Client, start_ts: datetime, end_ts: datetime) -> list[dict]:
    """Fetch rows from the trade_logs table with retry."""
    response = (
        client.table("trade_logs")
        .select("*")
        .gte("timestamp", start_ts.isoformat())
        .lt("timestamp", end_ts.isoformat())
        .execute()
    )
    return response.data


def fetch_trade_logs(start_ts: datetime, end_ts: datetime) -> pd.DataFrame:
    """Return trade logs between two timestamps as a DataFrame."""
    client = _get_client()
    rows = _fetch_logs(client, start_ts, end_ts)
    df = pd.DataFrame(rows)
    for col in df.columns:
        df[col] = pd.to_numeric(df[col], errors="ignore")
    return df


<<<<<<< HEAD
async def fetch_all_rows_async(
=======
async def fetch_table_async(
>>>>>>> 86e9f2ee
    table: str,
    start_ts: Optional[str] = None,
    end_ts: Optional[str] = None,
    *,
    page_size: int = 1000,
    params: Optional[Dict[str, str]] = None,
    client: Optional[httpx.AsyncClient] = None,
    chunk_size: int = 1000,
) -> pd.DataFrame:
    """Fetch rows from ``table`` asynchronously.

    When ``start_ts`` and ``end_ts`` are provided rows are fetched in
    ``chunk_size`` batches between the timestamps. Otherwise the entire table
    is retrieved in pages of ``page_size``.

    Parameters
    ----------
    table : str
        Table name to query from Supabase REST API.
    page_size : int, optional
        Number of rows per request. Defaults to ``1000``.
    params : dict, optional
        Additional query parameters added to the request. ``select`` defaults
        to ``"*"``.
    client : httpx.AsyncClient, optional
        Client instance preconfigured with base URL and auth headers. When not
        provided one is created from ``SUPABASE_URL`` and ``SUPABASE_KEY``.

    Returns
    -------
    pd.DataFrame
        DataFrame containing all retrieved rows.
    """

    if start_ts is not None and end_ts is not None:
        return await fetch_data_range_async(table, start_ts, end_ts, chunk_size)

    own_client = False
    if client is None:
        url = os.environ.get("SUPABASE_URL")
        key = os.environ.get("SUPABASE_KEY")
        if not url or not key:
            raise ValueError(
                "SUPABASE_URL and SUPABASE_KEY environment variables must be set"
            )
        headers = {"apikey": key, "Authorization": f"Bearer {key}"}
        client = httpx.AsyncClient(base_url=url, headers=headers)
        own_client = True

    params = params.copy() if params else {}
    params.setdefault("select", "*")

    frames: list[pd.DataFrame] = []
    start = 0

    try:
        while True:
            end = start + page_size - 1
            resp = await client.get(
                f"/rest/v1/{table}",
                params=params,
                headers={"Range-Unit": "items", "Range": f"{start}-{end}"},
            )
            resp.raise_for_status()
            data = resp.json()
            if not data:
                break
            frames.append(pd.DataFrame(data))
            if len(data) < page_size:
                break
            start += page_size
    finally:
        if own_client:
            await client.aclose()

    return pd.concat(frames, ignore_index=True) if frames else pd.DataFrame()


async def fetch_data_async(
    table: str,
    start_ts: str,
    end_ts: str,
<<<<<<< HEAD
    *,
    chunk_size: int = 1000,
) -> pd.DataFrame:
    """Backward compatible wrapper for ``fetch_data_range_async``."""
=======
    chunk_size: int = 1000,
) -> pd.DataFrame:
    """Backward compatible wrapper for fetching rows in a date range."""
>>>>>>> 86e9f2ee

    return await fetch_data_range_async(table, start_ts, end_ts, chunk_size)
async def _fetch_chunks(
    client: httpx.AsyncClient,
    endpoint: str,
    start_ts: str,
    end_ts: str,
    chunk_size: int,
) -> AsyncGenerator[pd.DataFrame, None]:
    """Yield DataFrames of rows fetched in chunks from Supabase."""
    offset = 0
    while True:
        params = [
            ("select", "*"),
            ("order", "timestamp.asc"),
            ("timestamp", f"gte.{start_ts}"),
            ("timestamp", f"lt.{end_ts}"),
            ("limit", str(chunk_size)),
            ("offset", str(offset)),
        ]
        response = await client.get(endpoint, params=params)
        response.raise_for_status()
        data = response.json()
        if not data:
            break
        yield pd.DataFrame(data)
        if len(data) < chunk_size:
            break
        offset += chunk_size


async def fetch_data_range_async(
    table: str,
    start_ts: str,
    end_ts: str,
    chunk_size: int = 1000,
) -> pd.DataFrame:
    """Fetch ``table`` rows between ``start_ts`` and ``end_ts`` asynchronously.

    Data are retrieved in ``chunk_size`` batches and concatenated into a single
    ``DataFrame``. Numeric columns are coerced to numbers when possible.
    """

    url = os.environ.get("SUPABASE_URL")
    key = os.environ.get("SUPABASE_KEY")
    if not url or not key:
        raise ValueError(
            "SUPABASE_URL and SUPABASE_KEY environment variables must be set"
        )

    endpoint = f"{url.rstrip('/')}/rest/v1/{table}"
    headers = {"apikey": key, "Authorization": f"Bearer {key}"}

    chunks: list[pd.DataFrame] = []
    async with httpx.AsyncClient(headers=headers, timeout=None) as client:
        async for chunk in _fetch_chunks(
            client, endpoint, start_ts, end_ts, chunk_size
        ):
            chunks.append(chunk)

    if not chunks:
        return pd.DataFrame()

    df = pd.concat(chunks, ignore_index=True)
    for col in df.columns:
        df[col] = pd.to_numeric(df[col], errors="ignore")
    return df<|MERGE_RESOLUTION|>--- conflicted
+++ resolved
@@ -48,11 +48,8 @@
     return df
 
 
-<<<<<<< HEAD
 async def fetch_all_rows_async(
-=======
 async def fetch_table_async(
->>>>>>> 86e9f2ee
     table: str,
     start_ts: Optional[str] = None,
     end_ts: Optional[str] = None,
@@ -135,16 +132,13 @@
     table: str,
     start_ts: str,
     end_ts: str,
-<<<<<<< HEAD
     *,
     chunk_size: int = 1000,
 ) -> pd.DataFrame:
     """Backward compatible wrapper for ``fetch_data_range_async``."""
-=======
     chunk_size: int = 1000,
 ) -> pd.DataFrame:
     """Backward compatible wrapper for fetching rows in a date range."""
->>>>>>> 86e9f2ee
 
     return await fetch_data_range_async(table, start_ts, end_ts, chunk_size)
 async def _fetch_chunks(
