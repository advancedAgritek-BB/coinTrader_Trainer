from __future__ import annotations

import os
from datetime import datetime
<<<<<<< HEAD
from typing import Optional, Dict
=======
from typing import AsyncGenerator
>>>>>>> 7ecb59de

import httpx

import pandas as pd
from supabase import create_client, Client
from tenacity import retry, wait_exponential, stop_after_attempt


def _get_client() -> Client:
    """Create a Supabase client from environment variables."""
    url = os.environ.get("SUPABASE_URL")
    key = os.environ.get("SUPABASE_KEY")
    if not url or not key:
        raise ValueError(
            "SUPABASE_URL and SUPABASE_KEY environment variables must be set"
        )
    return create_client(url, key)


@retry(wait=wait_exponential(multiplier=1, min=1, max=10), stop=stop_after_attempt(5))
def _fetch_logs(client: Client, start_ts: datetime, end_ts: datetime) -> list[dict]:
    """Fetch rows from the trade_logs table with retry."""
    response = (
        client.table("trade_logs")
        .select("*")
        .gte("timestamp", start_ts.isoformat())
        .lt("timestamp", end_ts.isoformat())
        .execute()
    )
    return response.data


def fetch_trade_logs(start_ts: datetime, end_ts: datetime) -> pd.DataFrame:
    """Return trade logs between two timestamps as a DataFrame."""
    client = _get_client()
    rows = _fetch_logs(client, start_ts, end_ts)
    df = pd.DataFrame(rows)
    for col in df.columns:
        df[col] = pd.to_numeric(df[col], errors="ignore")
    return df


<<<<<<< HEAD
async def fetch_data_async(
    table: str,
    *,
    page_size: int = 1000,
    params: Optional[Dict[str, str]] = None,
    client: Optional[httpx.AsyncClient] = None,
) -> pd.DataFrame:
    """Fetch all rows from ``table`` asynchronously handling pagination.

    Parameters
    ----------
    table : str
        Table name to query from Supabase REST API.
    page_size : int, optional
        Number of rows per request. Defaults to ``1000``.
    params : dict, optional
        Additional query parameters added to the request. ``select`` defaults
        to ``"*"``.
    client : httpx.AsyncClient, optional
        Client instance preconfigured with base URL and auth headers. When not
        provided one is created from ``SUPABASE_URL`` and ``SUPABASE_KEY``.

    Returns
    -------
    pd.DataFrame
        DataFrame containing all retrieved rows.
    """

    own_client = False
    if client is None:
        url = os.environ.get("SUPABASE_URL")
        key = os.environ.get("SUPABASE_KEY")
        if not url or not key:
            raise ValueError(
                "SUPABASE_URL and SUPABASE_KEY environment variables must be set"
            )
        headers = {"apikey": key, "Authorization": f"Bearer {key}"}
        client = httpx.AsyncClient(base_url=url, headers=headers)
        own_client = True

    params = params.copy() if params else {}
    params.setdefault("select", "*")

    frames: list[pd.DataFrame] = []
    start = 0

    try:
        while True:
            end = start + page_size - 1
            resp = await client.get(
                f"/rest/v1/{table}",
                params=params,
                headers={"Range-Unit": "items", "Range": f"{start}-{end}"},
            )
            resp.raise_for_status()
            data = resp.json()
            if not data:
                break
            frames.append(pd.DataFrame(data))
            if len(data) < page_size:
                break
            start += page_size
    finally:
        if own_client:
            await client.aclose()

    return pd.concat(frames, ignore_index=True) if frames else pd.DataFrame()
=======
async def _fetch_chunks(
    client: httpx.AsyncClient,
    endpoint: str,
    start_ts: str,
    end_ts: str,
    chunk_size: int,
) -> AsyncGenerator[pd.DataFrame, None]:
    """Yield DataFrames of rows fetched in chunks from Supabase."""
    offset = 0
    while True:
        params = [
            ("select", "*"),
            ("order", "timestamp.asc"),
            ("timestamp", f"gte.{start_ts}"),
            ("timestamp", f"lt.{end_ts}"),
            ("limit", str(chunk_size)),
            ("offset", str(offset)),
        ]
        response = await client.get(endpoint, params=params)
        response.raise_for_status()
        data = response.json()
        if not data:
            break
        yield pd.DataFrame(data)
        if len(data) < chunk_size:
            break
        offset += chunk_size


async def fetch_data_async(
    table: str,
    start_ts: str,
    end_ts: str,
    chunk_size: int = 1000,
) -> pd.DataFrame:
    """Fetch table rows asynchronously in chunks and return a DataFrame."""

    url = os.environ.get("SUPABASE_URL")
    key = os.environ.get("SUPABASE_KEY")
    if not url or not key:
        raise ValueError(
            "SUPABASE_URL and SUPABASE_KEY environment variables must be set"
        )

    endpoint = f"{url.rstrip('/')}/rest/v1/{table}"
    headers = {"apikey": key, "Authorization": f"Bearer {key}"}

    chunks: list[pd.DataFrame] = []
    async with httpx.AsyncClient(headers=headers, timeout=None) as client:
        async for chunk in _fetch_chunks(
            client, endpoint, start_ts, end_ts, chunk_size
        ):
            chunks.append(chunk)

    if not chunks:
        return pd.DataFrame()

    df = pd.concat(chunks, ignore_index=True)
    for col in df.columns:
        df[col] = pd.to_numeric(df[col], errors="ignore")
    return df
>>>>>>> 7ecb59de
<|MERGE_RESOLUTION|>--- conflicted
+++ resolved
@@ -2,11 +2,8 @@
 
 import os
 from datetime import datetime
-<<<<<<< HEAD
 from typing import Optional, Dict
-=======
 from typing import AsyncGenerator
->>>>>>> 7ecb59de
 
 import httpx
 
@@ -49,7 +46,6 @@
     return df
 
 
-<<<<<<< HEAD
 async def fetch_data_async(
     table: str,
     *,
@@ -117,7 +113,6 @@
             await client.aclose()
 
     return pd.concat(frames, ignore_index=True) if frames else pd.DataFrame()
-=======
 async def _fetch_chunks(
     client: httpx.AsyncClient,
     endpoint: str,
@@ -178,5 +173,4 @@
     df = pd.concat(chunks, ignore_index=True)
     for col in df.columns:
         df[col] = pd.to_numeric(df[col], errors="ignore")
-    return df
->>>>>>> 7ecb59de
+    return df