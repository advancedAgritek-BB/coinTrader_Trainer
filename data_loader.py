--- conflicted
+++ resolved
@@ -3,11 +3,8 @@
 import os
 from datetime import datetime, timezone
 from datetime import datetime
-<<<<<<< HEAD
-=======
 from typing import Optional, Dict, AsyncGenerator
 from typing import Optional, Dict
->>>>>>> 629c22e5
 from typing import AsyncGenerator
 import pytz
 
@@ -28,11 +25,8 @@
 
 @retry(wait=wait_exponential(multiplier=1, min=1, max=10), stop=stop_after_attempt(5))
 def _fetch_logs(client: Client, start_ts: datetime, end_ts: datetime) -> list[dict]:
-<<<<<<< HEAD
     """Fetch rows from ``trade_logs`` with retries."""
-=======
     """Fetch rows from the ``trade_logs`` table with retry."""
->>>>>>> 629c22e5
     response = (
 def _fetch_logs(
     client: Client,
@@ -75,9 +69,7 @@
 
 
 def fetch_trade_logs(start_ts: datetime, end_ts: datetime) -> pd.DataFrame:
-<<<<<<< HEAD
     """Return trade logs between ``start_ts`` and ``end_ts`` as a DataFrame."""
-=======
     """Return trade logs between two timestamps as a ``DataFrame``."""
 def fetch_trade_logs(
     start_ts: datetime,
@@ -136,7 +128,6 @@
     if cache_file and os.path.exists(cache_file):
         return pd.read_parquet(cache_file)
 
->>>>>>> 629c22e5
     client = _get_client()
     rows = _fetch_logs(client, start_ts, end_ts, symbol=symbol)
     df = pd.DataFrame(rows)
@@ -151,8 +142,6 @@
     return df
 
 
-<<<<<<< HEAD
-=======
 async def fetch_table_async(
     cache_path: str = "cache.parquet",
 ) -> pd.DataFrame:
@@ -277,7 +266,6 @@
     return await fetch_data_range_async(table, start_ts, end_ts, chunk_size)
 
 
->>>>>>> 629c22e5
 async def _fetch_chunks(
     client: httpx.AsyncClient,
     endpoint: str,
