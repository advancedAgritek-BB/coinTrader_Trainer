--- conflicted
+++ resolved
@@ -132,7 +132,6 @@
     cache_path: Optional[str] = None,
     redis_client: Optional[Any] = None,
     redis_key: Optional[str] = None,
-<<<<<<< HEAD
     cache_only: bool = False,
 ) -> pd.DataFrame:
     """Return trade logs between ``start_ts`` and ``end_ts`` as a DataFrame.
@@ -140,7 +139,6 @@
     When ``cache_only`` is ``True`` and a cached result exists in Redis, the
     cached data is returned without querying the database. Otherwise, the data
     is fetched and the cache is refreshed.
-=======
     max_rows: Optional[int] = None,
     cache_features: bool = False,
     feature_params: Optional[dict] = None,
@@ -149,7 +147,6 @@
 
     When ``max_rows`` is provided the DataFrame is truncated to that many rows
     before any caching occurs.
->>>>>>> 1ed3719e
     """
 
     if cache_path and os.path.exists(cache_path):
@@ -181,10 +178,8 @@
         if max_rows is not None:
             cache_key = f"{cache_key}_{max_rows}"
         cached = redis_client.get(cache_key)
-<<<<<<< HEAD
         if cache_only and cached:
             return pd.read_parquet(BytesIO(cached))
-=======
         if cache_features:
             feat_key = f"features_{cache_key}"
             cached_feat = redis_cache.get(feat_key)
@@ -211,7 +206,6 @@
         if cached:
             df = pd.read_parquet(BytesIO(cached))
             return _maybe_cache_features(df, redis_cache, cache_key, cache_features, feature_params)
->>>>>>> 1ed3719e
 
     client = _get_client()
 
@@ -235,13 +229,10 @@
             key = f"{key}:{max_rows}"
         redis_client.set(key, df.to_json(orient="split"))
 
-<<<<<<< HEAD
     if redis_client is not None and cache_key is not None:
         ttl = int(os.environ.get("REDIS_TTL", 86400))
-=======
     if redis_cache is not None and cache_key is not None:
         ttl = int(os.environ.get("REDIS_TTL", 3600))
->>>>>>> 1ed3719e
         buf = BytesIO()
         df.to_parquet(buf)
         redis_cache.setex(cache_key, ttl, buf.getvalue())
