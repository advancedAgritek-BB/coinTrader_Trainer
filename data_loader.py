--- conflicted
+++ resolved
@@ -92,12 +92,9 @@
     if start_ts is not None and end_ts is not None:
         return await fetch_data_range_async(table, start_ts, end_ts, chunk_size)
 
-<<<<<<< HEAD
     if page_size is None:
         page_size = 1000
 
-=======
->>>>>>> fa891d52
     own_client = False
     if client is None:
         url = os.environ.get("SUPABASE_URL")
