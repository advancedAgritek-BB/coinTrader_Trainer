from __future__ import annotations

import os
from datetime import datetime, timezone
from datetime import datetime
from typing import Optional, Dict, AsyncGenerator
from typing import Optional, Dict
from typing import AsyncGenerator
import pytz

import httpx
import pandas as pd
from supabase import create_client, Client
from tenacity import retry, wait_exponential, stop_after_attempt


def _get_client() -> Client:
    """Create a Supabase client from ``SUPABASE_URL`` and ``SUPABASE_KEY``."""
    url = os.environ.get("SUPABASE_URL")
    key = os.environ.get("SUPABASE_KEY")
    if not url or not key:
        raise ValueError("SUPABASE_URL and SUPABASE_KEY environment variables must be set")
    return create_client(url, key)


@retry(wait=wait_exponential(multiplier=1, min=1, max=10), stop=stop_after_attempt(5))
def _fetch_logs(client: Client, start_ts: datetime, end_ts: datetime) -> list[dict]:
    """Fetch rows from the ``trade_logs`` table with retry."""
    response = (
def _fetch_logs(
    client: Client,
    start_ts: datetime,
    end_ts: datetime,
    symbol: str | None = None,
) -> list[dict]:
    """Fetch rows from the ``trade_logs`` table with retry."""

    *,
    symbol: Optional[str] = None,
) -> list[dict]:
    """Fetch rows from the trade_logs table with retry."""
    query = (
        client.table("trade_logs")
        .select("*")
        .gte("timestamp", start_ts.isoformat())
        .lt("timestamp", end_ts.isoformat())
    )

    if symbol is not None:
        query = query.eq("symbol", symbol)

    symbol: Optional[str] = None,
) -> list[dict]:
    """Fetch rows from the trade_logs table with retry."""
    start_ts = start_ts.astimezone(pytz.UTC).isoformat()
    end_ts = end_ts.astimezone(pytz.UTC).isoformat()

    query = (
        client.table("trade_logs")
        .select("*")
        .gte("timestamp", start_ts)
        .lt("timestamp", end_ts)
    )
    if symbol is not None:
        query = query.eq("symbol", symbol)
    response = query.execute()
    return response.data


def fetch_trade_logs(start_ts: datetime, end_ts: datetime) -> pd.DataFrame:
    """Return trade logs between two timestamps as a ``DataFrame``."""
def fetch_trade_logs(
    start_ts: datetime,
    end_ts: datetime,
    *,
    symbol: str | None = None,
    cache_path: str | None = None,
) -> pd.DataFrame:
    """Return trade logs between ``start_ts`` and ``end_ts`` as a DataFrame.

    Parameters
    ----------
    start_ts, end_ts : datetime
        Timestamp range expressed in UTC.  Naive values are interpreted as
        UTC and converted accordingly.
    symbol : str, optional
        Restrict the returned rows to a specific trading pair.
    cache_path : str, optional
        Location of a Parquet file used as a cache. When provided and the
        file exists, trade logs are loaded from this file instead of
        fetching from Supabase.  Fresh results are written back to this
        path on successful retrieval.

    Returns
    -------
    pd.DataFrame
        DataFrame of trade logs ordered by timestamp.
    """

    client = _get_client()

    if start_ts.tzinfo is None:
        start_ts = start_ts.replace(tzinfo=timezone.utc)
    else:
        start_ts = start_ts.astimezone(timezone.utc)

    if end_ts.tzinfo is None:
        end_ts = end_ts.replace(tzinfo=timezone.utc)
    else:
        end_ts = end_ts.astimezone(timezone.utc)

    if cache_path and os.path.exists(cache_path):
        return pd.read_parquet(cache_path)

    rows = _fetch_logs(client, start_ts, end_ts, symbol)
    symbol: Optional[str] = None,
    cache_file: Optional[str] = None,
) -> pd.DataFrame:
    """Return trade logs between two timestamps as a DataFrame.

    When ``cache_file`` is provided and exists, the Parquet file is loaded
    instead of querying Supabase. Otherwise rows are fetched and optionally
    written to ``cache_file``.
    """

    if cache_file and os.path.exists(cache_file):
        return pd.read_parquet(cache_file)

    client = _get_client()
    rows = _fetch_logs(client, start_ts, end_ts, symbol=symbol)
    df = pd.DataFrame(rows)
    for col in df.columns:
        df[col] = pd.to_numeric(df[col], errors="ignore")

    if cache_path:
        df.to_parquet(cache_path)
    if cache_file:
        df.to_parquet(cache_file)

    return df


<<<<<<< HEAD
=======
async def fetch_table_async(
    cache_path: str = "cache.parquet",
) -> pd.DataFrame:
    """Return trade logs between two timestamps as a DataFrame."""
    if os.path.exists(cache_path):
        return pd.read_parquet(cache_path)

    client = _get_client()
    rows = _fetch_logs(client, start_ts, end_ts, symbol)
    df = pd.DataFrame(rows)
    for col in df.columns:
        df[col] = pd.to_numeric(df[col], errors="ignore")
    df.to_parquet(cache_path)
    return df


>>>>>>> 5f3a812c
async def fetch_data_async(
    table: str,
    *,
    page_size: int = 1000,
    params: Optional[Dict[str, str]] = None,
    client: Optional[httpx.AsyncClient] = None,
) -> pd.DataFrame:
<<<<<<< HEAD
=======
    """Fetch rows from ``table`` asynchronously.

    When ``start_ts`` and ``end_ts`` are provided rows are fetched in ``chunk_size``
    batches between the timestamps. Otherwise the entire table is retrieved in
    pages of ``page_size``.
    """Fetch all rows from ``table`` asynchronously in pages."""
    url = os.environ.get("SUPABASE_URL")
    key = os.environ.get("SUPABASE_KEY")
    if not url or not key:
        raise ValueError("SUPABASE_URL and SUPABASE_KEY environment variables must be set")
>>>>>>> 5f3a812c
    """Fetch all rows from ``table`` asynchronously handling pagination.

    Parameters
    ----------
    table : str
        Table name to query from Supabase REST API.
    page_size : int, optional
        Number of rows per request. Defaults to ``1000``.
    params : dict, optional
        Additional query parameters added to the request. ``select`` defaults
        to ``"*"``.
    client : httpx.AsyncClient, optional
        Client instance preconfigured with base URL and auth headers. When not
        provided one is created from ``SUPABASE_URL`` and ``SUPABASE_KEY``.

    Returns
    -------
    pd.DataFrame
        DataFrame containing all retrieved rows.
    """

    own_client = False
    if client is None:
        headers = {"apikey": key, "Authorization": f"Bearer {key}"}
        client = httpx.AsyncClient(base_url=url, headers=headers)
        own_client = True

    params = params.copy() if params else {}
    params.setdefault("select", "*")

    frames: list[pd.DataFrame] = []
    start = 0

    try:
        while True:
            end = start + page_size - 1
            resp = await client.get(
                f"/rest/v1/{table}",
                params=params,
                headers={"Range-Unit": "items", "Range": f"{start}-{end}"},
            )
            resp.raise_for_status()
            data = resp.json()
            if not data:
                break
            frames.append(pd.DataFrame(data))
            if len(data) < page_size:
                break
            start += page_size
    finally:
        if own_client:
            await client.aclose()

    return pd.concat(frames, ignore_index=True) if frames else pd.DataFrame()
<<<<<<< HEAD
=======


async def fetch_all_rows_async(
    table: str,
    start_ts: Optional[str] = None,
    end_ts: Optional[str] = None,
    *,
    chunk_size: int = 1000,
    page_size: Optional[int] = None,
    params: Optional[Dict[str, str]] = None,
    client: Optional[httpx.AsyncClient] = None,
) -> pd.DataFrame:
    """Backward compatible wrapper for ``fetch_table_async``."""

    return await fetch_table_async(
        table,
        start_ts=start_ts,
        end_ts=end_ts,
        chunk_size=chunk_size,
        page_size=page_size,
        params=params,
        client=client,
    )


async def fetch_data_async(
    table: str,
    start_ts: str,
    end_ts: str,
    *,
    chunk_size: int = 1000,
) -> pd.DataFrame:
    """Backward compatible wrapper for fetching rows in a date range."""

    return await fetch_data_range_async(table, start_ts, end_ts, chunk_size)


>>>>>>> 5f3a812c
async def _fetch_chunks(
    client: httpx.AsyncClient,
    endpoint: str,
    start_ts: str,
    end_ts: str,
    chunk_size: int,
) -> AsyncGenerator[pd.DataFrame, None]:
    offset = 0
    while True:
        params = [
            ("select", "*"),
            ("order", "timestamp.asc"),
            ("timestamp", f"gte.{start_ts}"),
            ("timestamp", f"lt.{end_ts}"),
            ("limit", str(chunk_size)),
            ("offset", str(offset)),
        ]
        resp = await client.get(endpoint, params=params)
        resp.raise_for_status()
        data = resp.json()
        if not data:
            break
        yield pd.DataFrame(data)
        if len(data) < chunk_size:
            break
        offset += chunk_size


async def fetch_data_range_async(
    table: str,
    start_ts: str,
    end_ts: str,
    chunk_size: int = 1000,
) -> pd.DataFrame:
    """Fetch ``table`` rows between ``start_ts`` and ``end_ts`` asynchronously."""

    """Fetch rows between two timestamps in ``chunk_size`` batches."""
    url = os.environ.get("SUPABASE_URL")
    key = os.environ.get("SUPABASE_KEY")
    if not url or not key:
        raise ValueError("SUPABASE_URL and SUPABASE_KEY environment variables must be set")

    endpoint = f"{url.rstrip('/')}/rest/v1/{table}"
    headers = {"apikey": key, "Authorization": f"Bearer {key}"}

    chunks: list[pd.DataFrame] = []
    async with httpx.AsyncClient(headers=headers, timeout=None) as client:
        async for chunk in _fetch_chunks(client, endpoint, start_ts, end_ts, chunk_size):
            chunks.append(chunk)

    if not chunks:
        return pd.DataFrame()

    df = pd.concat(chunks, ignore_index=True)
    for col in df.columns:
        df[col] = pd.to_numeric(df[col], errors="ignore")
    return df<|MERGE_RESOLUTION|>--- conflicted
+++ resolved
@@ -140,8 +140,6 @@
     return df
 
 
-<<<<<<< HEAD
-=======
 async def fetch_table_async(
     cache_path: str = "cache.parquet",
 ) -> pd.DataFrame:
@@ -158,7 +156,6 @@
     return df
 
 
->>>>>>> 5f3a812c
 async def fetch_data_async(
     table: str,
     *,
@@ -166,8 +163,6 @@
     params: Optional[Dict[str, str]] = None,
     client: Optional[httpx.AsyncClient] = None,
 ) -> pd.DataFrame:
-<<<<<<< HEAD
-=======
     """Fetch rows from ``table`` asynchronously.
 
     When ``start_ts`` and ``end_ts`` are provided rows are fetched in ``chunk_size``
@@ -178,7 +173,6 @@
     key = os.environ.get("SUPABASE_KEY")
     if not url or not key:
         raise ValueError("SUPABASE_URL and SUPABASE_KEY environment variables must be set")
->>>>>>> 5f3a812c
     """Fetch all rows from ``table`` asynchronously handling pagination.
 
     Parameters
@@ -233,8 +227,6 @@
             await client.aclose()
 
     return pd.concat(frames, ignore_index=True) if frames else pd.DataFrame()
-<<<<<<< HEAD
-=======
 
 
 async def fetch_all_rows_async(
@@ -272,7 +264,6 @@
     return await fetch_data_range_async(table, start_ts, end_ts, chunk_size)
 
 
->>>>>>> 5f3a812c
 async def _fetch_chunks(
     client: httpx.AsyncClient,
     endpoint: str,
