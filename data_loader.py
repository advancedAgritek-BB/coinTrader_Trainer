"""Async data loading utilities for Supabase-backed datasets."""

from __future__ import annotations

import os
import logging
from datetime import datetime, timezone
from io import BytesIO
from typing import Any, AsyncGenerator, Dict, Optional

from dotenv import load_dotenv

try:
    import redis  # type: ignore
except Exception:  # pragma: no cover - optional dependency
    redis = None

import httpx
import pandas as pd
from supabase import Client, create_client, AuthApiError

logger = logging.getLogger(__name__)
from tenacity import retry, stop_after_attempt, wait_exponential
from feature_engineering import make_features

load_dotenv()


_REDIS_CLIENT = None


def _get_redis_client():
    """Return a configured Redis client or ``None`` if unavailable."""
    global _REDIS_CLIENT
    if redis is None:
        return None
    if _REDIS_CLIENT is not None:
        return _REDIS_CLIENT
    host = os.environ.get("REDIS_HOST")
    if not host:
        return None
    port = int(os.environ.get("REDIS_PORT", 6379))
    db = int(os.environ.get("REDIS_DB", 0))
    _REDIS_CLIENT = redis.Redis(host=host, port=port, db=db)
    return _REDIS_CLIENT


def _get_client() -> Client:
    """Create a Supabase client from environment variables.

    The function always initialises the client using the public (anon) key.
    If a JWT or user credentials are provided, it authenticates the client
    accordingly. ``SUPABASE_SERVICE_KEY`` is intentionally ignored here and
    should only be used for write operations such as model uploads.
    """

    url = os.environ.get("SUPABASE_URL")
    anon_key = os.environ.get("SUPABASE_KEY")
    if not url or not anon_key:
        raise ValueError(
            "SUPABASE_URL and SUPABASE_KEY environment variables must be set"
        )

    client = create_client(url, anon_key)

    jwt = os.environ.get("SUPABASE_JWT")
    email = os.environ.get("SUPABASE_USER_EMAIL")
    password = os.environ.get("SUPABASE_PASSWORD")

    try:
        if jwt:
            client.auth.set_session(jwt, "")
        elif email and password:
            client.auth.sign_in_with_password({"email": email, "password": password})
    except (httpx.HTTPError, AuthApiError, ValueError) as exc:  # pragma: no cover - requires real Supabase instance
        logger.error("Supabase auth failed: %s", exc)
        raise

    return client


@retry(wait=wait_exponential(multiplier=1, min=1, max=10), stop=stop_after_attempt(5))
def _fetch_logs(
    client: Client,
    start_ts: datetime,
    end_ts: datetime,
    *,
    symbol: Optional[str] = None,
    table: str = "ohlc_data",
) -> list[dict]:
    """Fetch rows from ``table`` between ``start_ts`` and ``end_ts`` with retry."""
    query = (
        client.table(table)
        .select("*")
        .gte("timestamp", start_ts.isoformat())
        .lt("timestamp", end_ts.isoformat())
    )
    if symbol is not None:
        query = query.eq("symbol", symbol)
    resp = query.execute()
    return resp.data


def _maybe_cache_features(
    df: pd.DataFrame,
    redis_client: Optional[Any],
    cache_key: Optional[str],
    cache_features: bool,
    feature_params: Optional[dict],
) -> pd.DataFrame:
    """Return ``df`` or cached features depending on ``cache_features``."""
    if not cache_features or redis_client is None or cache_key is None:
        return df
    feat_key = f"features_{cache_key}"
    cached = redis_client.get(feat_key)
    if cached:
        return pd.read_parquet(BytesIO(cached))
    features_df = make_features(df, **(feature_params or {}))
    ttl = int(os.environ.get("REDIS_TTL", 3600))
    buf = BytesIO()
    features_df.to_parquet(buf)
    redis_client.setex(feat_key, ttl, buf.getvalue())
    return features_df


def fetch_trade_logs(
    start_ts: datetime,
    end_ts: datetime,
    *,
    symbol: Optional[str] = None,
    table: str = "ohlc_data",
    cache_path: Optional[str] = None,
    redis_client: Optional[Any] = None,
    redis_key: Optional[str] = None,
<<<<<<< HEAD
    max_rows: Optional[int] = None,
=======
    cache_features: bool = False,
    feature_params: Optional[dict] = None,
>>>>>>> 76f66ed7
) -> pd.DataFrame:
    """Return trade logs between ``start_ts`` and ``end_ts`` as a DataFrame.

    When ``max_rows`` is provided the DataFrame is truncated to that many rows
    before any caching occurs.
    """

<<<<<<< HEAD
    if cache_path and os.path.exists(cache_path):
        return pd.read_parquet(cache_path)
    if redis_client is not None:
        key = redis_key or f"{table}:{start_ts.isoformat()}:{end_ts.isoformat()}:{symbol or 'all'}"
        if max_rows is not None:
            key = f"{key}:{max_rows}"
        cached = redis_client.get(key)
        if cached:
            if isinstance(cached, bytes):
                cached = cached.decode()
            return pd.read_json(cached, orient="split")

=======
>>>>>>> 76f66ed7
    if start_ts.tzinfo is None:
        start_ts = start_ts.replace(tzinfo=timezone.utc)
    else:
        start_ts = start_ts.astimezone(timezone.utc)

    if end_ts.tzinfo is None:
        end_ts = end_ts.replace(tzinfo=timezone.utc)
    else:
        end_ts = end_ts.astimezone(timezone.utc)

    redis_cache = _get_redis_client()
    cache_key = None
    if redis_cache is not None:
        cache_key = f"trades_{int(start_ts.timestamp())}_{int(end_ts.timestamp())}_{symbol or ''}"
<<<<<<< HEAD
        if max_rows is not None:
            cache_key = f"{cache_key}_{max_rows}"
        cached = redis_client.get(cache_key)
=======
        if cache_features:
            feat_key = f"features_{cache_key}"
            cached_feat = redis_cache.get(feat_key)
            if cached_feat:
                return pd.read_parquet(BytesIO(cached_feat))

    if cache_path and os.path.exists(cache_path):
        df = pd.read_parquet(cache_path)
        return _maybe_cache_features(df, redis_cache, cache_key, cache_features, feature_params)

    if redis_client is not None:
        key = (
            redis_key
            or f"{table}:{start_ts.isoformat()}:{end_ts.isoformat()}:{symbol or 'all'}"
        )
        cached = redis_client.get(key)
>>>>>>> 76f66ed7
        if cached:
            if isinstance(cached, bytes):
                cached = cached.decode()
            df = pd.read_json(cached, orient="split")
            return _maybe_cache_features(df, redis_cache, cache_key, cache_features, feature_params)
    if redis_cache is not None:
        cached = redis_cache.get(cache_key) if cache_key else None
        if cached:
            df = pd.read_parquet(BytesIO(cached))
            return _maybe_cache_features(df, redis_cache, cache_key, cache_features, feature_params)

    client = _get_client()

    rows = _fetch_logs(client, start_ts, end_ts, symbol=symbol, table=table)
    df = pd.DataFrame(rows)
    for col in df.columns:
        try:
            df[col] = pd.to_numeric(df[col])
        except (TypeError, ValueError):
            # leave column unchanged if conversion fails
            pass

    if max_rows is not None:
        df = df.head(max_rows)

    if cache_path:
        df.to_parquet(cache_path)
    if redis_client is not None:
        key = redis_key or f"{table}:{start_ts.isoformat()}:{end_ts.isoformat()}:{symbol or 'all'}"
        if max_rows is not None:
            key = f"{key}:{max_rows}"
        redis_client.set(key, df.to_json(orient="split"))

    if redis_cache is not None and cache_key is not None:
        ttl = int(os.environ.get("REDIS_TTL", 3600))
        buf = BytesIO()
        df.to_parquet(buf)
        redis_cache.setex(cache_key, ttl, buf.getvalue())

    return _maybe_cache_features(df, redis_cache, cache_key, cache_features, feature_params)


def fetch_trade_aggregates(
    start_ts: datetime,
    end_ts: datetime,
    *,
    symbol: Optional[str] = None,
) -> pd.DataFrame:
    """Return aggregated trade data between ``start_ts`` and ``end_ts``."""

    client = _get_client()

    if start_ts.tzinfo is None:
        start_ts = start_ts.replace(tzinfo=timezone.utc)
    else:
        start_ts = start_ts.astimezone(timezone.utc)

    if end_ts.tzinfo is None:
        end_ts = end_ts.replace(tzinfo=timezone.utc)
    else:
        end_ts = end_ts.astimezone(timezone.utc)

    body = {
        "start_ts": start_ts.isoformat(),
        "end_ts": end_ts.isoformat(),
    }
    if symbol is not None:
        body["symbol"] = symbol

    resp = client.functions.invoke(
        "aggregate-trades", {"body": body, "responseType": "json"}
    )
    data = resp.get("data") if isinstance(resp, dict) and "data" in resp else resp
    df = pd.DataFrame(data)
    for col in df.columns:
        df[col] = pd.to_numeric(df[col], errors="ignore")
    return df


async def fetch_table_async(
    table: str,
    start_ts: Optional[str] = None,
    end_ts: Optional[str] = None,
    *,
    chunk_size: int = 1000,
    page_size: Optional[int] = None,
    params: Optional[Dict[str, str]] = None,
    client: Optional[httpx.AsyncClient] = None,
) -> pd.DataFrame:
    """Fetch all rows from ``table`` asynchronously in pages."""

    if start_ts is not None and end_ts is not None:
        return await fetch_data_range_async(table, start_ts, end_ts, chunk_size)

    if page_size is None:
        page_size = 1000

    own_client = False
    if client is None:
        url = os.environ.get("SUPABASE_URL")
        key = os.environ.get("SUPABASE_KEY")
        if not url or not key:
            raise ValueError(
                "SUPABASE_URL and SUPABASE_KEY environment variables must be set"
            )
        jwt = os.environ.get("SUPABASE_JWT")
        headers = {"apikey": key, "Authorization": f"Bearer {jwt or key}"}
        client = httpx.AsyncClient(base_url=url, headers=headers)
        own_client = True

    params = params.copy() if params else {}
    params.setdefault("select", "*")

    frames: list[pd.DataFrame] = []
    start = 0
    try:
        while True:
            end = start + page_size - 1
            resp = await client.get(
                f"/rest/v1/{table}",
                params=params,
                headers={"Range-Unit": "items", "Range": f"{start}-{end}"},
            )
            resp.raise_for_status()
            data = resp.json()
            if not data:
                break
            frames.append(pd.DataFrame(data))
            if len(data) < page_size:
                break
            start += page_size
    finally:
        if own_client:
            await client.aclose()

    return pd.concat(frames, ignore_index=True) if frames else pd.DataFrame()


async def fetch_data_async(
    table: str,
    *,
    page_size: int = 1000,
    params: Optional[Dict[str, str]] = None,
    client: Optional[httpx.AsyncClient] = None,
) -> pd.DataFrame:
    """Backward compatible wrapper for ``fetch_table_async``."""
    return await fetch_table_async(
        table,
        start_ts=None,
        end_ts=None,
        chunk_size=1000,
        page_size=page_size,
        params=params,
        client=client,
    )


async def fetch_data_between_async(
    table: str,
    start_ts: str,
    end_ts: str,
    *,
    chunk_size: int = 1000,
) -> pd.DataFrame:
    """Backward compatible wrapper for fetching rows in a date range."""
    return await fetch_data_range_async(table, start_ts, end_ts, chunk_size)


async def _fetch_chunks(
    client: httpx.AsyncClient,
    endpoint: str,
    start_ts: str,
    end_ts: str,
    chunk_size: int,
) -> AsyncGenerator[pd.DataFrame, None]:
    """Yield DataFrames of rows fetched in chunks from Supabase."""
    offset = 0
    while True:
        params = [
            ("select", "*"),
            ("order", "timestamp.asc"),
            ("timestamp", f"gte.{start_ts}"),
            ("timestamp", f"lt.{end_ts}"),
            ("limit", str(chunk_size)),
            ("offset", str(offset)),
        ]
        response = await client.get(endpoint, params=params)
        response.raise_for_status()
        data = response.json()
        if not data:
            break
        yield pd.DataFrame(data)
        if len(data) < chunk_size:
            break
        offset += chunk_size


async def fetch_data_range_async(
    table: str,
    start_ts: str,
    end_ts: str,
    chunk_size: int = 1000,
) -> pd.DataFrame:
    """Fetch ``table`` rows between ``start_ts`` and ``end_ts`` asynchronously."""

    url = os.environ.get("SUPABASE_URL")
    key = os.environ.get("SUPABASE_KEY")
    if not url or not key:
        raise ValueError(
            "SUPABASE_URL and SUPABASE_KEY environment variables must be set"
        )

    jwt = os.environ.get("SUPABASE_JWT")

    endpoint = f"{url.rstrip('/')}/rest/v1/{table}"
    headers = {"apikey": key, "Authorization": f"Bearer {jwt or key}"}

    chunks: list[pd.DataFrame] = []
    async with httpx.AsyncClient(headers=headers, timeout=None) as client:
        async for chunk in _fetch_chunks(
            client, endpoint, start_ts, end_ts, chunk_size
        ):
            chunks.append(chunk)

    if not chunks:
        return pd.DataFrame()

    df = pd.concat(chunks, ignore_index=True)
    for col in df.columns:
        df[col] = pd.to_numeric(df[col], errors="ignore")
    return df<|MERGE_RESOLUTION|>--- conflicted
+++ resolved
@@ -132,12 +132,9 @@
     cache_path: Optional[str] = None,
     redis_client: Optional[Any] = None,
     redis_key: Optional[str] = None,
-<<<<<<< HEAD
     max_rows: Optional[int] = None,
-=======
     cache_features: bool = False,
     feature_params: Optional[dict] = None,
->>>>>>> 76f66ed7
 ) -> pd.DataFrame:
     """Return trade logs between ``start_ts`` and ``end_ts`` as a DataFrame.
 
@@ -145,7 +142,6 @@
     before any caching occurs.
     """
 
-<<<<<<< HEAD
     if cache_path and os.path.exists(cache_path):
         return pd.read_parquet(cache_path)
     if redis_client is not None:
@@ -158,8 +154,6 @@
                 cached = cached.decode()
             return pd.read_json(cached, orient="split")
 
-=======
->>>>>>> 76f66ed7
     if start_ts.tzinfo is None:
         start_ts = start_ts.replace(tzinfo=timezone.utc)
     else:
@@ -174,11 +168,9 @@
     cache_key = None
     if redis_cache is not None:
         cache_key = f"trades_{int(start_ts.timestamp())}_{int(end_ts.timestamp())}_{symbol or ''}"
-<<<<<<< HEAD
         if max_rows is not None:
             cache_key = f"{cache_key}_{max_rows}"
         cached = redis_client.get(cache_key)
-=======
         if cache_features:
             feat_key = f"features_{cache_key}"
             cached_feat = redis_cache.get(feat_key)
@@ -195,7 +187,6 @@
             or f"{table}:{start_ts.isoformat()}:{end_ts.isoformat()}:{symbol or 'all'}"
         )
         cached = redis_client.get(key)
->>>>>>> 76f66ed7
         if cached:
             if isinstance(cached, bytes):
                 cached = cached.decode()
