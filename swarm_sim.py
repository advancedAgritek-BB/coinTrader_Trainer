from __future__ import annotations

import logging
from dataclasses import dataclass, field
from datetime import datetime
from typing import Any, Dict, List
import asyncio

import lightgbm as lgb
try:
    import networkx as nx
except Exception as exc:  # pragma: no cover - optional dependency
    nx = None  # type: ignore
    logging.getLogger(__name__).warning("networkx import failed: %s", exc)
import numpy as np
import pandas as pd
import yaml
from dotenv import load_dotenv
<<<<<<< HEAD
from utils import timed, prepare_data
=======
from utils import timed, validate_schema
from config import load_config
from utils import timed
>>>>>>> 8d44cb5f
import httpx
from supabase import SupabaseException

from registry import ModelRegistry
from train_pipeline import check_clinfo_gpu, verify_lightgbm_gpu


async def fetch_and_prepare_data(
    start_ts: datetime | str,
    end_ts: datetime | str,
    *,
    table: str = "ohlc_data",
    return_threshold: float = 0.01,
    min_rows: int = 1,
    generate_target: bool = True,
) -> tuple[pd.DataFrame, pd.Series]:
<<<<<<< HEAD
    """Fetch trade data and return feature matrix ``X`` and targets ``y``."""

    return await prepare_data(
        start_ts,
        end_ts,
        table=table,
        min_rows=min_rows,
        return_threshold=return_threshold,
        balance=True,
    )
=======
    """Fetch trade data and return feature matrix ``X`` and targets ``y``.

    Parameters
    ----------
    return_threshold : float, optional
        Threshold used to generate the ``target`` column when it is missing.
    min_rows : int, optional
        Minimum number of rows required. A ``ValueError`` is raised when fewer
        rows are returned.
    """

    if isinstance(start_ts, datetime):
        start_ts = start_ts.isoformat()
    if isinstance(end_ts, datetime):
        end_ts = end_ts.isoformat()

    df = await data_loader.fetch_data_range_async(table, str(start_ts), str(end_ts))
    if df.empty:
        logging.error("No data returned for %s - %s", start_ts, end_ts)
        raise ValueError("No data available")

    if df.empty or len(df) < min_rows:
        raise ValueError(
            f"Expected at least {min_rows} rows of data, got {len(df)}"
        )

    if "timestamp" in df.columns and "ts" not in df.columns:
        df = df.rename(columns={"timestamp": "ts"})
    if "ts" not in df.columns:
        try:
            start_dt = pd.to_datetime(start_ts)
        except (TypeError, ValueError):
            start_dt = pd.Timestamp.utcnow()
        df["ts"] = pd.date_range(start_dt, periods=len(df), freq="min")
    validate_schema(df, ["ts"])

    loop = asyncio.get_running_loop()
    try:
        df = await loop.run_in_executor(
            None,
            lambda: make_features(df, generate_target=generate_target),
        )
    except TypeError:
        df = await loop.run_in_executor(None, lambda: make_features(df))
    except ValueError:
        pass

    if "target" not in df.columns:
        returns = df["price"].pct_change().shift(-1)
        df["target"] = pd.Series(
            np.where(
                returns > return_threshold,
                1,
                np.where(returns < -return_threshold, -1, 0),
            ),
            index=df.index,
        ).fillna(0)

    try:
        counts = df["target"].value_counts()
        max_count = counts.max()
        if len(counts) > 1 and max_count > 0:
            frames = [
                resample(g, replace=True, n_samples=max_count, random_state=42)
                for _, g in df.groupby("target")
            ]
            df = (
                pd.concat(frames)
                .sample(frac=1.0, random_state=42)
                .reset_index(drop=True)
            )
    except Exception:
        logging.exception("Failed to balance labels")

    X = df.drop(columns=["target"])
    y = df["target"]
    return X, y
>>>>>>> 8d44cb5f


@dataclass
class SwarmAgent:
    """Lightweight agent holding LightGBM parameters and fitness."""

    id: int
    params: Dict[str, Any]
    fitness: float = field(default=float("inf"))

    async def simulate(
        self, X: pd.DataFrame, y: pd.Series, base_params: Dict[str, Any]
    ) -> None:
        """Train a small LightGBM model and update ``fitness``.

        Parameters
        ----------
        X : pd.DataFrame
            Feature matrix.
        y : pd.Series
            Target labels.
        base_params : Dict[str, Any]
            Baseline LightGBM parameters to start from.
        """
        train_params = {**base_params, **self.params}
        train_params.setdefault("device_type", "gpu")
        dataset = lgb.Dataset(X, label=y)
        loop = asyncio.get_running_loop()
        try:
            booster = await loop.run_in_executor(
                None,
                lambda: lgb.train(
                    train_params,
                    dataset,
                    num_boost_round=train_params.get("num_boost_round", 10),
                ),
            )
        except lgb.basic.LightGBMError as exc:
            if "OpenCL" in str(exc):
                logging.exception("LightGBM GPU training failed: %s", exc)
                train_params["device_type"] = "cpu"
                booster = await loop.run_in_executor(
                    None,
                    lambda: lgb.train(
                        train_params,
                        dataset,
                        num_boost_round=train_params.get("num_boost_round", 10),
                    ),
                )
            else:
                raise
        preds = booster.predict(X)
        error = np.mean((preds - y) ** 2)
        self.fitness = float(error)


def evolve_swarm(agents: List[SwarmAgent], graph: nx.Graph) -> None:
    """Average each agent's parameters with its neighbors.

    Parameters
    ----------
    agents : List[SwarmAgent]
        List of all agents in the swarm.
    graph : nx.Graph
        Graph describing neighborhood relations between agents.
    """
    for agent in agents:
        neighbor_ids = list(graph.neighbors(agent.id))
        if not neighbor_ids:
            continue
        neighbors = [graph.nodes[n]["agent"] for n in neighbor_ids]
        all_params = [agent.params] + [n.params for n in neighbors]
        new_params: Dict[str, Any] = {}
        for key in agent.params.keys():
            vals = [p.get(key, agent.params[key]) for p in all_params]
            if all(isinstance(v, (int, float, np.number)) for v in vals):
                new_params[key] = float(np.mean(vals))
            else:
                new_params[key] = vals[0]
        agent.params = new_params


@timed
async def run_swarm_search(
    start_ts: datetime,
    end_ts: datetime,
    num_agents: int = 50,
    *,
    table: str = "ohlc_data",
) -> Dict[str, Any]:
    """Run an asynchronous swarm optimisation simulation.

    Parameters
    ----------
    start_ts : datetime
        Inclusive start timestamp for the training data.
    end_ts : datetime
        Exclusive end timestamp for the training data.
    num_agents : int, optional
        Number of agents in the swarm. Defaults to ``50``.

    Returns
    -------
    Dict[str, Any]
        Parameter dictionary from the best-performing agent.
    """
    if nx is None:
        raise SystemExit("networkx is required for run_swarm_search")
    X, y = await fetch_and_prepare_data(start_ts, end_ts, table=table)

    with open("cfg.yaml", "r") as fh:
        cfg = yaml.safe_load(fh) or {}
    base_params: Dict[str, Any] = cfg.get("regime_lgbm", {})
    if check_clinfo_gpu():
        base_params.setdefault("device_type", "gpu")

    if check_clinfo_gpu() and verify_lightgbm_gpu(base_params):
        base_params.setdefault("device_type", "gpu")
        base_params.setdefault("gpu_platform_id", 0)
        base_params.setdefault("gpu_device_id", 0)
    else:
        base_params["device_type"] = "cpu"
        logging.warning("GPU not detected; falling back to CPU")

    graph = nx.complete_graph(num_agents)
    agents: List[SwarmAgent] = []
    rng = np.random.default_rng(0)
    for i in range(num_agents):
        params = dict(base_params)
        lr = params.get("learning_rate", 0.1) * float(rng.uniform(0.5, 1.5))
        params["learning_rate"] = lr
        agents.append(SwarmAgent(i, params))
        graph.nodes[i]["agent"] = agents[-1]

    rounds = 3
    for _ in range(rounds):
        await asyncio.gather(
            *(agent.simulate(X, y, base_params) for agent in agents)
        )
        await asyncio.get_running_loop().run_in_executor(
            None, lambda: evolve_swarm(agents, graph)
        )

    best = min(agents, key=lambda a: a.fitness)

    cfg = load_config()
    url = cfg.supabase_url
    key = cfg.supabase_service_key or cfg.supabase_key
    bucket = cfg.params_bucket or "agent_params"
    table = cfg.params_table or "agent_params"
    if url and key:
        try:
            reg = ModelRegistry(url, key, bucket=bucket, table=table)
            entry_id = reg.upload_dict(
                best.params,
                "swarm_params",
                {"fitness": best.fitness},
                conflict_key="name",
            )
            logging.info("Uploaded swarm parameters %s", entry_id)
        except (httpx.HTTPError, SupabaseException) as exc:  # pragma: no cover
            logging.exception("Failed to upload parameters: %s", exc)
    else:
        logging.info("SUPABASE credentials not set; skipping parameter upload")

    return best.params<|MERGE_RESOLUTION|>--- conflicted
+++ resolved
@@ -16,13 +16,10 @@
 import pandas as pd
 import yaml
 from dotenv import load_dotenv
-<<<<<<< HEAD
 from utils import timed, prepare_data
-=======
 from utils import timed, validate_schema
 from config import load_config
 from utils import timed
->>>>>>> 8d44cb5f
 import httpx
 from supabase import SupabaseException
 
@@ -39,7 +36,6 @@
     min_rows: int = 1,
     generate_target: bool = True,
 ) -> tuple[pd.DataFrame, pd.Series]:
-<<<<<<< HEAD
     """Fetch trade data and return feature matrix ``X`` and targets ``y``."""
 
     return await prepare_data(
@@ -50,7 +46,6 @@
         return_threshold=return_threshold,
         balance=True,
     )
-=======
     """Fetch trade data and return feature matrix ``X`` and targets ``y``.
 
     Parameters
@@ -128,7 +123,6 @@
     X = df.drop(columns=["target"])
     y = df["target"]
     return X, y
->>>>>>> 8d44cb5f
 
 
 @dataclass
