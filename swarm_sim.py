from __future__ import annotations

import logging
import os
from dataclasses import dataclass, field
from datetime import datetime
from typing import Any, Dict, List
import asyncio

import lightgbm as lgb
import networkx as nx
import numpy as np
import pandas as pd
import yaml
from dotenv import load_dotenv
from utils import timed
import httpx
from supabase import SupabaseException

import data_loader
from feature_engineering import make_features
from registry import ModelRegistry
<<<<<<< HEAD
from train_pipeline import check_clinfo_gpu
=======
from train_pipeline import check_clinfo_gpu, verify_lightgbm_gpu
>>>>>>> c10aef53

load_dotenv()


async def fetch_and_prepare_data(
    start_ts: datetime | str,
    end_ts: datetime | str,
    *,
    table: str = "ohlc_data",
    return_threshold: float = 0.01,
    min_rows: int = 1,
) -> tuple[pd.DataFrame, pd.Series]:
    """Fetch trade data and return feature matrix ``X`` and targets ``y``.

    Parameters
    ----------
    return_threshold : float, optional
        Threshold used to generate the ``target`` column when it is missing.
    min_rows : int, optional
        Minimum number of rows required. A ``ValueError`` is raised when fewer
        rows are returned.
    """

    if isinstance(start_ts, datetime):
        start_ts = start_ts.isoformat()
    if isinstance(end_ts, datetime):
        end_ts = end_ts.isoformat()

    df = await data_loader.fetch_data_range_async(table, str(start_ts), str(end_ts))
    if df.empty:
        logging.error("No data returned for %s - %s", start_ts, end_ts)
        raise ValueError("No data available")

    if df.empty or len(df) < min_rows:
        raise ValueError(
            f"Expected at least {min_rows} rows of data, got {len(df)}"
        )

    if "timestamp" in df.columns and "ts" not in df.columns:
        df = df.rename(columns={"timestamp": "ts"})
    if "ts" not in df.columns:
        try:
            start_dt = pd.to_datetime(start_ts)
        except (TypeError, ValueError):
            start_dt = pd.Timestamp.utcnow()
        df["ts"] = pd.date_range(start_dt, periods=len(df), freq="min")

    try:
        df = make_features(df)
    except ValueError:
        pass

    if "target" not in df.columns:
        returns = df["price"].pct_change().shift(-1)
        df["target"] = pd.Series(
            np.where(
                returns > return_threshold,
                1,
                np.where(returns < -return_threshold, -1, 0),
            ),
            index=df.index,
        ).fillna(0)

    X = df.drop(columns=["target"])
    y = df["target"]
    return X, y


@dataclass
class SwarmAgent:
    """Lightweight agent holding LightGBM parameters and fitness."""

    id: int
    params: Dict[str, Any]
    fitness: float = field(default=float("inf"))

    async def simulate(
        self, X: pd.DataFrame, y: pd.Series, base_params: Dict[str, Any]
    ) -> None:
        """Train a small LightGBM model and update ``fitness``.

        Parameters
        ----------
        X : pd.DataFrame
            Feature matrix.
        y : pd.Series
            Target labels.
        base_params : Dict[str, Any]
            Baseline LightGBM parameters to start from.
        """
        train_params = {**base_params, **self.params}
        train_params.setdefault("device_type", "gpu")
        dataset = lgb.Dataset(X, label=y)
        loop = asyncio.get_running_loop()
        try:
            booster = await loop.run_in_executor(
                None,
                lambda: lgb.train(
                    train_params,
                    dataset,
                    num_boost_round=train_params.get("num_boost_round", 10),
                ),
            )
        except Exception as exc:
            if "OpenCL" in str(exc):
                logging.exception("LightGBM GPU training failed: %s", exc)
                train_params["device_type"] = "cpu"
                booster = await loop.run_in_executor(
                    None,
                    lambda: lgb.train(
                        train_params,
                        dataset,
                        num_boost_round=train_params.get("num_boost_round", 10),
                    ),
                )
            else:
                raise
        preds = booster.predict(X)
        error = np.mean((preds - y) ** 2)
        self.fitness = float(error)


def evolve_swarm(agents: List[SwarmAgent], graph: nx.Graph) -> None:
    """Average each agent's parameters with its neighbors.

    Parameters
    ----------
    agents : List[SwarmAgent]
        List of all agents in the swarm.
    graph : nx.Graph
        Graph describing neighborhood relations between agents.
    """
    for agent in agents:
        neighbor_ids = list(graph.neighbors(agent.id))
        if not neighbor_ids:
            continue
        neighbors = [graph.nodes[n]["agent"] for n in neighbor_ids]
        all_params = [agent.params] + [n.params for n in neighbors]
        new_params: Dict[str, Any] = {}
        for key in agent.params.keys():
            vals = [p.get(key, agent.params[key]) for p in all_params]
            if all(isinstance(v, (int, float, np.number)) for v in vals):
                new_params[key] = float(np.mean(vals))
            else:
                new_params[key] = vals[0]
        agent.params = new_params


@timed
async def run_swarm_search(
    start_ts: datetime,
    end_ts: datetime,
    num_agents: int = 50,
    *,
    table: str = "ohlc_data",
) -> Dict[str, Any]:
    """Run an asynchronous swarm optimisation simulation.

    Parameters
    ----------
    start_ts : datetime
        Inclusive start timestamp for the training data.
    end_ts : datetime
        Exclusive end timestamp for the training data.
    num_agents : int, optional
        Number of agents in the swarm. Defaults to ``50``.

    Returns
    -------
    Dict[str, Any]
        Parameter dictionary from the best-performing agent.
    """
    X, y = await fetch_and_prepare_data(start_ts, end_ts, table=table)

    with open("cfg.yaml", "r") as fh:
        cfg = yaml.safe_load(fh) or {}
    base_params: Dict[str, Any] = cfg.get("regime_lgbm", {})
<<<<<<< HEAD
    if check_clinfo_gpu():
        base_params.setdefault("device_type", "gpu")
=======

    if check_clinfo_gpu() and verify_lightgbm_gpu(base_params):
        base_params.setdefault("device_type", "gpu")
        base_params.setdefault("gpu_platform_id", 0)
        base_params.setdefault("gpu_device_id", 0)
>>>>>>> c10aef53
    else:
        base_params["device_type"] = "cpu"
        logging.warning("GPU not detected; falling back to CPU")

    graph = nx.complete_graph(num_agents)
    agents: List[SwarmAgent] = []
    rng = np.random.default_rng(0)
    for i in range(num_agents):
        params = dict(base_params)
        lr = params.get("learning_rate", 0.1) * float(rng.uniform(0.5, 1.5))
        params["learning_rate"] = lr
        agents.append(SwarmAgent(i, params))
        graph.nodes[i]["agent"] = agents[-1]

    rounds = 3
    for _ in range(rounds):
        await asyncio.gather(
            *(agent.simulate(X, y, base_params) for agent in agents)
        )
        evolve_swarm(agents, graph)

    best = min(agents, key=lambda a: a.fitness)

    url = os.environ.get("SUPABASE_URL")
    key = os.environ.get("SUPABASE_SERVICE_KEY") or os.environ.get("SUPABASE_KEY")
    bucket = os.environ.get("PARAMS_BUCKET", "agent_params")
    table = os.environ.get("PARAMS_TABLE", "agent_params")
    if url and key:
        try:
            reg = ModelRegistry(url, key, bucket=bucket, table=table)
            entry_id = reg.upload_dict(
                best.params,
                "swarm_params",
                {"fitness": best.fitness},
                conflict_key="name",
            )
            logging.info("Uploaded swarm parameters %s", entry_id)
        except (httpx.HTTPError, SupabaseException) as exc:  # pragma: no cover
            logging.exception("Failed to upload parameters: %s", exc)
    else:
        logging.info("SUPABASE credentials not set; skipping parameter upload")

    return best.params<|MERGE_RESOLUTION|>--- conflicted
+++ resolved
@@ -20,11 +20,8 @@
 import data_loader
 from feature_engineering import make_features
 from registry import ModelRegistry
-<<<<<<< HEAD
 from train_pipeline import check_clinfo_gpu
-=======
 from train_pipeline import check_clinfo_gpu, verify_lightgbm_gpu
->>>>>>> c10aef53
 
 load_dotenv()
 
@@ -202,16 +199,13 @@
     with open("cfg.yaml", "r") as fh:
         cfg = yaml.safe_load(fh) or {}
     base_params: Dict[str, Any] = cfg.get("regime_lgbm", {})
-<<<<<<< HEAD
     if check_clinfo_gpu():
         base_params.setdefault("device_type", "gpu")
-=======
 
     if check_clinfo_gpu() and verify_lightgbm_gpu(base_params):
         base_params.setdefault("device_type", "gpu")
         base_params.setdefault("gpu_platform_id", 0)
         base_params.setdefault("gpu_device_id", 0)
->>>>>>> c10aef53
     else:
         base_params["device_type"] = "cpu"
         logging.warning("GPU not detected; falling back to CPU")
