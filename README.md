# coinTrader Trainer

coinTrader Trainer forms the model training component of the broader
`coinTrader2.0` trading application.  The live system records executed
orders and market snapshots in a Supabase project.  This repository
contains utilities that pull those historical trade logs, generate
technical indicators and fit machine learning models such as the
LightGBM ``regime_lgbm`` classifier.  Trained models are uploaded back
to Supabase so that the ``coinTrader2.0`` process can load them for
real-time decisions.

The project includes helpers for fetching data from Supabase,
engineering features and running training pipelines.  Results are
optionally persisted to Supabase Storage and the ``models`` table.

## Requirements

* Python 3.9 or newer
* networkx for the swarm simulation
* backtrader for backtesting strategies
* ``SUPABASE_URL`` and credentials for the Supabase project. Data reads
  use ``SUPABASE_USER_EMAIL`` with ``SUPABASE_PASSWORD`` (or ``SUPABASE_JWT``),
  while uploads continue to rely on ``SUPABASE_SERVICE_KEY`` (or
  ``SUPABASE_KEY``).
* ``PARAMS_BUCKET`` and ``PARAMS_TABLE`` control where swarm optimisation
  parameters are uploaded. Defaults are ``agent_params`` for both.
* Optional: ``cudf`` and a CUDA capable GPU for accelerated feature
  generation.
* Optional: a GPU-enabled LightGBM build for faster training. A helper script
  is provided to compile and upload wheels.

## Integration with coinTrader2.0

``coinTrader2.0`` streams live trading data into the ``trade_logs`` table in
Supabase.  The trainer consumes those logs to build supervised training sets.
When ``train_pipeline.py`` or ``ml_trainer.py`` runs, it queries the desired
time range from Supabase, engineers features with ``feature_engineering.make_features``
and trains the ``regime_lgbm`` model.  After training the resulting model is
uploaded back to Supabase where the trading application can fetch it for live
predictions.

## Installation

Create a virtual environment and install the required Python
dependencies.  A ``requirements.txt`` file is expected in the
repository, but you may also install the packages manually.

```bash
python -m venv .venv
source .venv/bin/activate
pip install -r requirements.txt
```

This installs all required packages including the
[Flower](https://flower.ai) library used for federated learning and
[Backtrader](https://www.backtrader.com/) for running strategy backtests.

Windows users should activate the environment with:

```powershell
./.venv\Scripts\Activate.ps1
```

If PowerShell blocks the script, run
`Set-ExecutionPolicy -Scope Process -ExecutionPolicy Bypass` in the same
session to temporarily allow script execution. Alternatively, switch to
Command Prompt and run `./.venv\Scripts\activate`.

or in Command Prompt:

```cmd
./.venv\Scripts\activate
```

After activation run:

```bash
pip install -r requirements.txt
```

The requirements file now includes [Flower](https://flower.ai) for
running true federated learning experiments and
[Backtrader](https://www.backtrader.com/) for offline backtesting.

* Install [Backtrader](https://www.backtrader.com/) to run strategy
  backtests:

  ```bash
  pip install backtrader
  ```

On **Windows**, `pyopencl` requires a C/C++ compiler.  Install
[Build Tools for Visual Studio](https://visualstudio.microsoft.com/downloads/#build-tools-for-visual-studio-2022)
or another compiler before running the command above.  If you plan to
train only on the CPU you can remove `pyopencl` from `requirements.txt`.

If you update the repository at a later date, run the installation
command again so new dependencies such as ``pyyaml``, ``networkx``, ``backtrader`` or ``requests`` are installed.
For GPU-accelerated feature engineering install
[`cudf`](https://rapids.ai/). The package requires CUDA
and is not included in ``requirements.txt`` by default:

```bash
pip install cudf-cu12 --extra-index-url=https://pypi.nvidia.com
```

If you prefer to install packages individually:

```bash
pip install pandas numpy lightgbm scikit-learn supabase tenacity pyarrow pytz networkx requests backtrader
```

## Configuration

Copy `.env.example` to `.env` and populate your Supabase credentials. The
optional `PARAMS_BUCKET` and `PARAMS_TABLE` variables default to
`agent_params`.

```bash
cp .env.example .env
# edit .env with your credentials
```

All modules reside directly in the project root rather than under a
``src/`` directory.  When running scripts from another location, add the
repository path to ``PYTHONPATH`` so Python can resolve imports.

Modules can then be imported as normal.  For example:

```python
from coinTrader_Trainer import data_loader
```

### Trade Log Fetching and Caching

``fetch_trade_logs`` provides a simple synchronous interface for retrieving
the historical trade logs recorded by ``coinTrader2.0``.  The trading
application writes every executed order to the ``trade_logs`` table in
Supabase.  Pass UTC ``datetime`` objects for ``start_ts`` and ``end_ts``—
naive timestamps are interpreted as UTC.  The optional ``symbol`` argument
filters rows to a specific pair.  When a ``cache_path`` is supplied the
function will read from the Parquet file if it exists and write new
results back to this location, avoiding repeated network requests.

### Async Data Fetching

`data_loader` now provides asynchronous helpers for retrieving trade logs
without blocking the event loop. `fetch_all_rows_async` retrieves every row in a
table, `fetch_table_async` pages through a table, and `fetch_data_range_async`
fetches rows between two timestamps. Each function returns a
``pandas.DataFrame`` and must be awaited:

These helpers provide the historical market data used for training.  By
querying the same Supabase tables populated by ``coinTrader2.0`` you can
reconstruct any period of market activity and produce datasets for model
tuning.

```python
import asyncio
from datetime import datetime, timedelta
from coinTrader_Trainer.data_loader import fetch_data_range_async

end = datetime.utcnow()
start = end - timedelta(days=1)
df = asyncio.run(
    fetch_data_range_async("trade_logs", start.isoformat(), end.isoformat())
)
```

Because the functions are asynchronous, callers must run them in an `asyncio`
event loop.  Inside existing async code simply use ``await fetch_data_range_async(...)``.

### Feature Engineering Options

The ``make_features`` function now accepts several parameters to customise the
technical indicators that are produced:
* ``rsi_period`` – lookback window for the relative strength index (default ``14``)
* ``atr_window`` – average true range window (default ``3``)
* ``volatility_window`` – period used to compute log return volatility (default ``20``)
* ``ema_short_period`` – window for the short-term EMA (default ``12``)
* ``ema_long_period`` – window for the long-term EMA (default ``26``)
* ``bb_window`` – lookback period for Bollinger Bands (default ``20``)
* ``bb_std`` – standard deviation multiplier for Bollinger Bands (default ``2``)
* ``mom_window`` – momentum calculation window (default ``10``)
* ``adx_window`` – lookback window for the Average Directional Index (default ``14``)
* ``obv_window`` – period used to smooth On‑Balance Volume (default ``20``)

Installing [TA‑Lib](https://ta-lib.org/) is recommended for more accurate
technical indicator implementations.

GPU acceleration is possible when the `cudf` package is installed.  Pass
``use_gpu=True`` to ``make_features`` to switch to GPU-backed DataFrame
operations.

Set ``log_time=True`` to print the total processing time for feature
generation.

The ``target`` column produced during training is now a three-class label:
``1`` for long, ``0`` for flat and ``-1`` for short. These classes are
derived from the future return over a configurable horizon, with the
threshold for long/short defined in ``cfg.yaml``.

### Training Pipeline

The training pipeline reads options from ``cfg.yaml``. The ``default_window_days``
setting determines how many days of data to load when ``--start-ts`` is omitted.
Other defaults such as ``learning_rate`` and ``num_boost_round`` for the
LightGBM trainer live under the ``regime_lgbm`` section, while feature
engineering parameters like ``rsi_period`` and ``volatility_window`` reside under
``features``. Swarm search settings are grouped beneath ``swarm``.
Configuration also includes an ``optuna`` section controlling hyperparameter
tuning—``n_trials`` defaults to ``100`` and ``direction`` is ``minimize``.
Adjust these values to customise the standard training behaviour.

## GPU Setup

LightGBM wheels from PyPI do not include GPU support. Use the provided
PowerShell script ``build_lightgbm_gpu.ps1`` to compile LightGBM with OpenCL
and upload the resulting wheel automatically. Run the script from a Windows
environment with Visual Studio Build Tools installed:

```powershell
pwsh ./build_lightgbm_gpu.ps1
```

The script places the wheel under ``python-package/dist`` and pushes it to your
package index. When ``ml_trainer.py --use-gpu`` is invoked and no GPU-enabled
wheel is installed, the script will run automatically to build and install it.

```bash
git clone --recursive https://github.com/microsoft/LightGBM
cd LightGBM
mkdir build && cd build
cmake .. -DUSE_GPU=1
make -j$(nproc)
cd ../python-package
python setup.py install --precompile
```

Alternatively LightGBM can be compiled during installation using ``pip``.

```bash
pip install lightgbm --config-settings=cmake_args="-DUSE_GPU=1"
```

See the [GPU tutorial](https://lightgbm.readthedocs.io/en/latest/GPU-Tutorial.html)
for full instructions. Install the AMD driver (or ROCm) so your GPU appears when
running `clinfo`.

Once LightGBM is built with GPU support you can train using the CLI:

```bash
python ml_trainer.py train regime --use-gpu
```

When `--use-gpu` is supplied, ``ml_trainer.py`` injects default GPU
settings into the LightGBM parameters automatically.  If you call the
training code directly you can set the device yourself after loading the
configuration:

```python
import yaml
with open("cfg.yaml") as f:
    params = yaml.safe_load(f)["regime_lgbm"]
params.setdefault("device_type", "gpu")
```

### ROCm on Windows for RX 7900 XTX

AMD provides a preview ROCm driver for Windows that runs under WSL 2. Use an
administrator PowerShell prompt to enable WSL and install Ubuntu:

```powershell
wsl --install
```

After rebooting, download the Radeon driver for WSL from AMD and install it on
Windows. Inside the Linux environment add the ROCm apt repository and install
the packages:

```bash
sudo apt update
sudo apt install rocm-dev rocm-utils
```

Restart WSL and verify the RX 7900 XTX appears when running `rocminfo` or
`clinfo`.

## Running the CLI

Model training can be launched via the ``ml_trainer.py`` command line
interface.  Use ``--help`` to see all available options.

```bash
python ml_trainer.py --help
```

To import historical trades from a CSV and upload them to Supabase run:

```bash
python ml_trainer.py train regime
python ml_trainer.py import-data \
  --source-url https://example.com/data.csv \
  --symbol BTC \
  --start-ts 2024-01-01T00:00:00Z \
  --end-ts 2024-01-02T00:00:00Z \
  --output-file trades.parquet \
  --batch-size 1000
```

If you already have a CSV on disk, pass its path instead of a URL:

```bash
python ml_trainer.py import-data \
  --source-url ./trades.csv \
  --symbol BTC \
  --start-ts 2024-01-01T00:00:00Z \
  --end-ts 2024-01-02T00:00:00Z \
  --output-file trades.parquet
```

### Federated Training

<<<<<<< HEAD
Passing the ``--federated`` flag runs a local federated **simulation**.  The
trainer splits the dataset into ``num_clients`` partitions and trains a model on
each in memory. Only the resulting weights are aggregated, so the individual
rows never mix. This approach stays entirely within a single process and is
useful for quick experiments.

To run a true distributed federated session across machines, pass
``--true-federated`` instead.  This launches a Flower server and multiple
Flower clients that exchange parameters over the network while keeping each
participant's data local.
=======
The trainer exposes two flavours of federated learning.  ``--federated``
starts a **local simulation** where the dataset is split into several
partitions on a single machine.  Each partition is trained separately and
the resulting models are averaged into a ``FederatedEnsemble``.  The number
of simulated clients and rounds defaults to ``10`` and ``20`` respectively in
the ``federated_regime`` section of ``cfg.yaml``.

``--true-federated`` launches a real Flower-based session.  Each Flower
client loads its own data and only the model weights are exchanged with the
server.  Use this option when coordinating training across multiple
machines.

Example local simulation:

```bash
python ml_trainer.py train regime --federated \
  --start-ts 2024-01-01T00:00:00Z \
  --end-ts 2024-01-02T00:00:00Z
```

Example Flower-based session:
>>>>>>> f742f133

```bash
python ml_trainer.py train regime --true-federated \
  --start-ts 2024-01-01T00:00:00Z \
  --end-ts 2024-01-02T00:00:00Z
```

The aggregated model is written to ``federated_model.pkl`` and uploaded
to the ``models`` bucket in Supabase just like other trained models.

Programmatic access is also available via
``federated_trainer.train_federated_regime``:

```python
from coinTrader_Trainer import federated_trainer

ensemble, metrics = federated_trainer.train_federated_regime(
    "2023-01-01T00:00:00Z", "2023-01-02T00:00:00Z"
)
```

For the Flower-based variant, call ``federated_fl.start_server`` on the
aggregation host and ``federated_fl.start_client`` on each participant:

```python
from coinTrader_Trainer import federated_fl

# server side
federated_fl.start_server(num_rounds=20)

# client side
federated_fl.start_client(
    "2023-01-01T00:00:00Z", "2023-01-02T00:00:00Z"
)
```

When ``SUPABASE_URL`` and credentials are present, the resulting ensemble is
uploaded to the ``models`` bucket automatically.

### Optuna Hyperparameter Tuning

``ml_trainer.py`` also integrates [Optuna](https://optuna.org) for automated
learning rate search. Enable tuning with the ``--optuna`` flag. The optimiser
performs 50 trials by default before training the final model.

```bash
python ml_trainer.py train regime --optuna
```

### Importing Historical Data

Use the ``import-data`` command to load a CSV of trade logs from a URL or
local path and upload the rows to Supabase. Specify the desired time window:

```bash
python ml_trainer.py import-data \
  --source-url https://example.com/data.csv \
  --symbol BTC \
  --start-ts 2023-01-01T00:00:00Z \
  --end-ts 2023-01-02T00:00:00Z \
  --output-file trades.parquet \
  --batch-size 1000
```

To process a local file, replace the URL with the file path. The command writes
the parsed rows to the given output file before inserting them into Supabase.
Files downloaded from CryptoDataDownload include a banner line at the top of the
CSV. ``import-data`` now detects and skips this line automatically even when
reading from a local path.

Columns like ``Volume USDT`` from CryptoDataDownload are automatically renamed
to ``volume_usdt`` when using ``import-csv``. Asset-specific variants such as
``Volume XRP`` are renamed to ``volume_xrp``.

``import-data`` expects trade log entries with the same columns that the live
system stores in ``trade_logs``.  For importing OHLCV datasets use the
``import-csv`` command instead.  It reads a CSV of candle data and inserts the
rows into the requested table:

```bash
python ml_trainer.py import-csv ./prices.csv --symbol BTC --table historical_prices
```

### Creating the `historical_prices` table

The import tools expect a table named `historical_prices` to exist in your
Supabase project. Symbol-specific tables such as `historical_prices_btc` are
created by cloning this schema. The importer writes the raw columns (`unix`,
`date`, `symbol`, `open`, `high`, `low`, `close`, `volume_xrp`, `volume_usdt`,
`tradecount`) and relies on the database to populate a `timestamp` column. One
possible schema is:

```sql
CREATE TABLE historical_prices (
    unix BIGINT,
    date TIMESTAMPTZ,
    symbol TEXT,
    open DOUBLE PRECISION NOT NULL,
    high DOUBLE PRECISION NOT NULL,
    low DOUBLE PRECISION NOT NULL,
    close DOUBLE PRECISION NOT NULL,
    volume_xrp DOUBLE PRECISION,
    volume_usdt DOUBLE PRECISION,
    tradecount INTEGER,
    timestamp TIMESTAMPTZ GENERATED ALWAYS AS (
        COALESCE(to_timestamp(unix / 1000), date)
    ) STORED PRIMARY KEY
);
```

### Maintaining the `ohlc_data` partitions

The `ohlc_data` table is range partitioned on the `ts` column. Ingestion scripts
such as `kraken_fetch.py` depend on each partition enforcing uniqueness so that
`(symbol, ts)` is globally unique. When preparing future months create the next
partition and add the constraint:

```sql
CREATE TABLE IF NOT EXISTS ohlc_data_2025_01
    PARTITION OF ohlc_data
    FOR VALUES FROM ('2025-01-01') TO ('2025-02-01');
ALTER TABLE ohlc_data_2025_01 ADD UNIQUE (symbol, ts);
```

An automated job can handle this step. With `pg_cron` installed you might
schedule a function each month to create the upcoming partition:

```sql
SELECT cron.schedule(
    'create_ohlc_partition',
    '0 0 25 * *',
    $$
    DO $$
    DECLARE
        start_ts date := date_trunc('month', now()) + interval '1 month';
        end_ts   date := start_ts + interval '1 month';
        name     text := format('ohlc_data_%s', to_char(start_ts, 'YYYY_MM'));
    BEGIN
        EXECUTE format(
            'CREATE TABLE IF NOT EXISTS %I PARTITION OF ohlc_data FOR VALUES FROM (%L) TO (%L);',
            name, start_ts, end_ts
        );
        EXECUTE format('ALTER TABLE %I ADD UNIQUE (symbol, ts);', name);
    END;
    $$;
    $$
);
```


## GPU Training

LightGBM must be built with OpenCL/ROCm support to train on AMD GPUs such
as a Radeon RX 7900 XTX. Before building, open a Windows or WSL shell and
run ``clinfo`` to verify that the GPU is detected. The helper script
``build_lightgbm_gpu.ps1`` also invokes ``clinfo`` and aborts if no
OpenCL device is available. Clone the LightGBM repository and build with
the ``USE_GPU`` flag enabled:

```bash
git clone --recursive https://github.com/microsoft/LightGBM
cd LightGBM
mkdir build && cd build
cmake -DUSE_GPU=1 ..
make -j$(nproc)
```

Once installed, enable GPU mode with the ``--use-gpu`` flag when invoking
``ml_trainer.py``.  Optional ``--gpu-platform-id`` and ``--gpu-device-id``
can be provided to select a specific OpenCL device.

```bash
python ml_trainer.py train regime --use-gpu --gpu-device-id 0
```

Pass ``--profile-gpu`` to capture utilisation metrics with
[AMD RGP](https://gpuopen.com/rgp/). The CLI attempts to launch
``rgp.exe --process <PID>`` automatically. If the executable is not found,
the command to run is printed so you can start the profiler manually.

After installation, test training with a large dataset to verify the
OpenCL driver remains stable under load.

## Running Tests

Tests are executed with ``pytest``.  After installing dependencies,
run:

```bash
pytest
```

## Scheduled Training

Model training also runs automatically each night via GitHub Actions.
The job defined in
[`\.github/workflows/train.yml`](\.github/workflows/train.yml) executes at
3\:00 UTC on a macOS runner.  To use it, set the repository secrets
`SUPABASE_URL`, `SUPABASE_SERVICE_KEY` and `TELEGRAM_TOKEN`.

## Automatic Model Uploads

The `train_regime_lgbm` function uploads the trained model to Supabase
Storage when `SUPABASE_URL` and either `SUPABASE_SERVICE_KEY` or
`SUPABASE_KEY` are present in the environment. Uploaded artifacts are
stored in the `models` bucket and recorded in the `models` table.

Similarly, the swarm simulation uploads the best parameter set to the bucket
specified by `PARAMS_BUCKET` and logs a row in `PARAMS_TABLE`.

## Supabase Security

When row level security policies restrict direct table access, aggregated
statistics can be retrieved via the `aggregate-trades` Edge Function. The helper
`fetch_trade_aggregates` wraps this call and returns the JSON result as a
`pandas.DataFrame`:

```python
from datetime import datetime, timedelta
from coinTrader_Trainer.data_loader import fetch_trade_aggregates

end = datetime.utcnow()
start = end - timedelta(days=1)
df = fetch_trade_aggregates(start, end, symbol="BTC")
```

Set `SUPABASE_URL` and a service key in your environment to authenticate before
invoking the function.
Enable row level security on the core tables so that users can only access
their own data:

```sql
ALTER TABLE trade_logs ENABLE ROW LEVEL SECURITY;
ALTER TABLE models ENABLE ROW LEVEL SECURITY;
```

Policies then control who can read and write:

```sql
CREATE POLICY "User can read own trades"
  ON trade_logs FOR SELECT
  USING (auth.uid() = user_id);

CREATE POLICY "Admins can upload models"
  ON models FOR INSERT TO authenticated
  WITH CHECK (auth.role() = 'admin');
```

Create an index on `user_id` in `trade_logs` so permission checks remain fast.
Model uploads still use `SUPABASE_SERVICE_KEY`, but data reads authenticate with
`SUPABASE_USER_EMAIL` and `SUPABASE_PASSWORD` (or `SUPABASE_JWT`).

### Fetching Kraken OHLC Data

`kraken_fetch.py` downloads recent candles from the Kraken API and writes them to
Supabase. By default rows are inserted into the `trade_logs` table. Set the
`KRAKEN_TABLE` environment variable or pass `--table` on the command line to use
a different destination:

```bash
python kraken_fetch.py --table ohlc_raw
```

### CCXT OHLC Imports

Another helper script relies on the [ccxt](https://github.com/ccxt/ccxt)
library to pull daily candles from other exchanges. It is usually scheduled with
cron so new rows are inserted every day:

```cron
0 4 * * * python ccxt_fetch_all.py --exchange binance --timeframe 1d --delay-sec 1 --table ohlc_data
```

The destination table defaults to the value of the `CCXT_TABLE` environment
variable (`ohlc_data` if unset). The CLI accepts `--exchange`, `--timeframe`,
`--delay-sec` and `--table` arguments to control what data is fetched and where
it is stored.

## Swarm Scenario Simulation

`swarm_sim.py` explores how multiple trading strategies perform when run in parallel. The simulator uses `networkx` to build a graph of market scenarios and evaluate parameter combinations across the nodes. Invoke it via the command line:

```bash
python ml_trainer.py --swarm
```

The script searches for optimal LightGBM parameters during the simulation. Once complete, those values are passed into `train_regime_lgbm` so subsequent training runs start from the tuned configuration.

## Backtesting

The project includes a minimal helper built on
[Backtrader](https://www.backtrader.com/) for evaluating prediction
signals. Default options such as starting ``cash`` and ``commission`` are
defined in ``cfg.yaml`` under the ``backtest`` section.

```python
from coinTrader_Trainer.evaluation import run_backtest, simulate_signal_pnl
import pandas as pd
import numpy as np

df = pd.read_parquet("ohlc.parquet")
preds = np.load("predictions.npy")
final_equity = run_backtest(df, preds)
metrics = simulate_signal_pnl(df, preds)
```

``run_backtest`` returns the final portfolio value while
``simulate_signal_pnl`` computes Sharpe and Sortino ratios for the same
signals.<|MERGE_RESOLUTION|>--- conflicted
+++ resolved
@@ -321,7 +321,6 @@
 
 ### Federated Training
 
-<<<<<<< HEAD
 Passing the ``--federated`` flag runs a local federated **simulation**.  The
 trainer splits the dataset into ``num_clients`` partitions and trains a model on
 each in memory. Only the resulting weights are aggregated, so the individual
@@ -332,7 +331,6 @@
 ``--true-federated`` instead.  This launches a Flower server and multiple
 Flower clients that exchange parameters over the network while keeping each
 participant's data local.
-=======
 The trainer exposes two flavours of federated learning.  ``--federated``
 starts a **local simulation** where the dataset is split into several
 partitions on a single machine.  Each partition is trained separately and
@@ -354,7 +352,6 @@
 ```
 
 Example Flower-based session:
->>>>>>> f742f133
 
 ```bash
 python ml_trainer.py train regime --true-federated \
