--- conflicted
+++ resolved
@@ -223,9 +223,7 @@
 To download historical trades and upload them to Supabase run:
 
 ```bash
-<<<<<<< HEAD
 python ml_trainer.py train regime
-=======
 python ml_trainer.py import-data \
   --source-url https://example.com/api \
   --symbol BTC \
@@ -233,7 +231,6 @@
   --end-ts 2024-01-02T00:00:00Z \
   --output-file trades.parquet \
   --batch-size 1000
->>>>>>> 9819b8e2
 ```
 
 ### Federated Training
