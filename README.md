# coinTrader Trainer

coinTrader Trainer forms the model training component of the broader
`coinTrader2.0` trading application.  The live system records executed
orders and market snapshots in a Supabase project.  This repository
contains utilities that pull those historical trade logs, generate
technical indicators and fit machine learning models such as the
LightGBM ``regime_lgbm`` classifier.  Trained models are uploaded back
to Supabase so that the ``coinTrader2.0`` process can load them for
real-time decisions.

The project includes helpers for fetching data from Supabase,
engineering features and running training pipelines.  Results are
optionally persisted to Supabase Storage and the ``models`` table.

## Requirements

* Python 3.9 or newer
* networkx for the swarm simulation
* backtrader for backtesting strategies
* ``SUPABASE_URL`` and credentials for the Supabase project. Data reads
  use ``SUPABASE_USER_EMAIL`` with ``SUPABASE_PASSWORD`` (or ``SUPABASE_JWT``),
  while uploads continue to rely on ``SUPABASE_SERVICE_KEY`` (or
  ``SUPABASE_KEY``).
* ``PARAMS_BUCKET`` and ``PARAMS_TABLE`` control where swarm optimisation
  parameters are uploaded. Defaults are ``agent_params`` for both.
* Optional: ``numba`` and ``jax`` for GPU-accelerated feature
  generation.
* Optional: a GPU-enabled LightGBM build for faster training. A helper script
  is provided to compile and upload wheels.
* GPU feature generation uses [Numba](https://numba.pydata.org/) when
  ``use_gpu=True`` in ``feature_engineering.make_features``.
* Optional: set ``REDIS_URL`` (or ``REDIS_TLS_URL``) to cache trade log queries
  in Redis.

## Integration with coinTrader2.0

``coinTrader2.0`` streams live trading data into the ``trade_logs`` table in
Supabase.  The trainer consumes those logs to build supervised training sets.
When ``train_pipeline.py`` or ``ml_trainer.py`` runs, it queries the desired
time range from Supabase, engineers features with ``feature_engineering.make_features``
and trains the ``regime_lgbm`` model.  After training the resulting model is
uploaded back to Supabase where the trading application can fetch it for live
predictions.

## Installation

Create a virtual environment and install the required Python
dependencies.  A ``requirements.txt`` file is expected in the
repository, but you may also install the packages manually.

```bash
python -m venv .venv
source .venv/bin/activate
pip install -r requirements.txt
```

This installs all required packages including the
[Flower](https://flower.ai) library used for federated learning and
[Backtrader](https://www.backtrader.com/) for running strategy backtests.

Windows users should activate the environment with:

```powershell
./.venv\Scripts\Activate.ps1
```

If PowerShell blocks the script, run
`Set-ExecutionPolicy -Scope Process -ExecutionPolicy Bypass` in the same
session to temporarily allow script execution. Alternatively, switch to
Command Prompt and run `./.venv\Scripts\activate`.

or in Command Prompt:

```cmd
./.venv\Scripts\activate
```

After activation run:

```bash
pip install -r requirements.txt
```

The requirements file now includes [Flower](https://flower.ai) for
running true federated learning experiments and
[Backtrader](https://www.backtrader.com/) for offline backtesting.

* Install [Backtrader](https://www.backtrader.com/) to run strategy
  backtests:

  ```bash
  pip install backtrader
  ```

On **Windows**, `pyopencl` requires a C/C++ compiler.  Install
[Build Tools for Visual Studio](https://visualstudio.microsoft.com/downloads/#build-tools-for-visual-studio-2022)
or another compiler before running the command above.  If you plan to
train only on the CPU you can remove `pyopencl` from `requirements.txt`.

If you update the repository at a later date, run the installation
command again so new dependencies such as ``pyyaml``, ``networkx``, ``backtrader`` or ``requests`` are installed.
For GPU-accelerated feature engineering install ``numba`` and ``jax``.
Depending on your hardware choose the CUDA or ROCm build of JAX. For
CUDA GPUs:

```bash
pip install --upgrade "jax[cuda]" -f https://storage.googleapis.com/jax-releases/jax_cuda_releases.html
```

For AMD GPUs:

```bash
pip install --upgrade "jax[rocm]" -f https://storage.googleapis.com/jax-releases/jax_rocm_releases.html
```


If you prefer to install packages individually:

```bash
pip install pandas numpy lightgbm scikit-learn supabase tenacity pyarrow pytz networkx requests backtrader
```

## Configuration

Copy `.env.example` to `.env` and populate your Supabase credentials. The
optional `PARAMS_BUCKET` and `PARAMS_TABLE` variables default to
`agent_params`.

```bash
cp .env.example .env
# edit .env with your credentials
```

All modules reside directly in the project root rather than under a
``src/`` directory.  When running scripts from another location, add the
repository path to ``PYTHONPATH`` so Python can resolve imports.

Modules can then be imported as normal.  For example:

```python
from coinTrader_Trainer import data_loader
```

### Trade Log Fetching and Caching

``fetch_trade_logs`` provides a simple synchronous interface for retrieving
the historical trade logs recorded by ``coinTrader2.0``.  The trading
application writes every executed order to the ``trade_logs`` table in
Supabase.  Pass UTC ``datetime`` objects for ``start_ts`` and ``end_ts``—
naive timestamps are interpreted as UTC.  The optional ``symbol`` argument
filters rows to a specific pair.  When a ``cache_path`` is supplied the
function will read from the Parquet file if it exists and write new
<<<<<<< HEAD
results back to this location, avoiding repeated network requests.
If ``REDIS_URL`` or ``REDIS_TLS_URL`` is configured, results are additionally
cached in Redis.
=======
results back to this location, avoiding repeated network requests.  Use
``max_rows`` to limit the number of rows returned:

```python
df = data_loader.fetch_trade_logs(start_ts, end_ts, symbol="BTC", max_rows=1000)
```

When ``REDIS_HOST`` is configured, trade logs are also cached in Redis using
a key derived from the time range and symbol. Cached data expires after
``REDIS_TTL`` seconds (default ``3600``). Passing ``cache_features=True`` to
``fetch_trade_logs`` will compute ``make_features`` on the returned data and
store the result under ``features_<key>`` in Redis. Subsequent calls with the
same parameters return this cached feature set directly.
>>>>>>> 6bf211e2

### Async Data Fetching

`data_loader` now provides asynchronous helpers for retrieving trade logs
without blocking the event loop. `fetch_all_rows_async` retrieves every row in a
table, `fetch_table_async` pages through a table, and `fetch_data_range_async`
fetches rows between two timestamps. Each function returns a
``pandas.DataFrame`` and must be awaited:

These helpers provide the historical market data used for training.  By
querying the same Supabase tables populated by ``coinTrader2.0`` you can
reconstruct any period of market activity and produce datasets for model
tuning.

```python
import asyncio
from datetime import datetime, timedelta
from coinTrader_Trainer.data_loader import fetch_data_range_async

end = datetime.utcnow()
start = end - timedelta(days=1)
df = asyncio.run(
    fetch_data_range_async("trade_logs", start.isoformat(), end.isoformat())
)
```

Because the functions are asynchronous, callers must run them in an `asyncio`
event loop.  Inside existing async code simply use ``await fetch_data_range_async(...)``.

### Feature Engineering Options

The ``make_features`` function now accepts several parameters to customise the
technical indicators that are produced:
* ``rsi_period`` – lookback window for the relative strength index (default ``14``)
* ``atr_window`` – average true range window (default ``3``)
* ``volatility_window`` – period used to compute log return volatility (default ``20``)
* ``ema_short_period`` – window for the short-term EMA (default ``12``)
* ``ema_long_period`` – window for the long-term EMA (default ``26``)
* ``bb_window`` – lookback period for Bollinger Bands (default ``20``)
* ``bb_std`` – standard deviation multiplier for Bollinger Bands (default ``2``)
* ``mom_window`` – momentum calculation window (default ``10``)
* ``adx_window`` – lookback window for the Average Directional Index (default ``14``)
* ``obv_window`` – period used to smooth On‑Balance Volume (default ``20``)

Installing [TA‑Lib](https://ta-lib.org/) is recommended for more accurate
technical indicator implementations.

GPU acceleration is possible when ``numba`` and ``jax`` are installed.
Pass ``use_gpu=True`` to ``make_features`` to compute features on the GPU
using JAX.
GPU acceleration is provided via ``numba`` when ``use_gpu=True`` is passed to
``make_features``.

When the [`modin[ray]`](https://modin.org/) package is available, you can
set ``use_modin=True`` to distribute the pandas workload across CPU cores.

The execution time for feature generation and model training is logged
at ``INFO`` level automatically so no extra flag is required.

The ``target`` column produced during training is now a three-class label:
``1`` for long, ``0`` for flat and ``-1`` for short. These classes are
derived from the future return over a configurable horizon, with the
threshold for long/short defined in ``cfg.yaml``.

### Training Pipeline

The training pipeline reads options from ``cfg.yaml``. The ``default_window_days``
setting determines how many days of data to load when ``--start-ts`` is omitted.
Other defaults such as ``learning_rate`` and ``num_boost_round`` for the
LightGBM trainer live under the ``regime_lgbm`` section, while feature
engineering parameters like ``rsi_period`` and ``volatility_window`` reside under
``features``. Swarm search settings are grouped beneath ``swarm``.
Configuration also includes an ``optuna`` section controlling hyperparameter
tuning—``n_trials`` defaults to ``100`` and ``direction`` is ``minimize``.
Adjust these values to customise the standard training behaviour.

## GPU Setup

LightGBM wheels from PyPI do not include GPU support. Use the provided
PowerShell script ``build_lightgbm_gpu.ps1`` to compile LightGBM with OpenCL
and upload the resulting wheel automatically. Run the script from a Windows
environment with Visual Studio Build Tools installed:

```powershell
pwsh ./build_lightgbm_gpu.ps1
```

The script places the wheel under ``python-package/dist`` and pushes it to your
package index. When ``ml_trainer.py --use-gpu`` is invoked and no GPU-enabled
wheel is installed, the script will run automatically to build and install it.

```bash
git clone --recursive https://github.com/microsoft/LightGBM
cd LightGBM
mkdir build && cd build
cmake .. -DUSE_GPU=1
make -j$(nproc)
cd ../python-package
python setup.py install --precompile
```

Alternatively LightGBM can be compiled during installation using ``pip``.

```bash
pip install lightgbm --config-settings=cmake_args="-DUSE_GPU=1"
```

See the [GPU tutorial](https://lightgbm.readthedocs.io/en/latest/GPU-Tutorial.html)
for full instructions. Install the AMD driver (or ROCm) so your GPU appears when
running `clinfo`.

Once LightGBM is built with GPU support you can train using the CLI:

```bash
python ml_trainer.py train regime --use-gpu
```

When `--use-gpu` is supplied, ``ml_trainer.py`` injects default GPU
settings into the LightGBM parameters automatically.  If you call the
training code directly you can set the device yourself after loading the
configuration:

```python
import yaml
with open("cfg.yaml") as f:
    params = yaml.safe_load(f)["regime_lgbm"]
params.setdefault("device_type", "gpu")
```

### ROCm on Windows for RX 7900 XTX

AMD provides a preview ROCm driver for Windows that runs under WSL 2. Use an
administrator PowerShell prompt to enable WSL and install Ubuntu:

```powershell
wsl --install
```

After rebooting, download the Radeon driver for WSL from AMD and install it on
Windows. Inside the Linux environment add the ROCm apt repository and install
the packages:

```bash
sudo apt update
sudo apt install rocm-dev rocm-smi rocm-utils
```

Restart WSL and verify the RX 7900 XTX appears when running `rocminfo` or
`clinfo`.

## Running the CLI

Model training can be launched via the ``ml_trainer.py`` command line
interface.  Use ``--help`` to see all available options.

```bash
python ml_trainer.py --help
```

To import historical trades from a CSV and upload them to Supabase run:

```bash
python ml_trainer.py train regime
python ml_trainer.py import-data \
  --source-url https://example.com/data.csv \
  --symbol BTC \
  --start-ts 2024-01-01T00:00:00Z \
  --end-ts 2024-01-02T00:00:00Z \
  --output-file trades.parquet \
  --batch-size 1000
```

If you already have a CSV on disk, pass its path instead of a URL:

```bash
python ml_trainer.py import-data \
  --source-url ./trades.csv \
  --symbol BTC \
  --start-ts 2024-01-01T00:00:00Z \
  --end-ts 2024-01-02T00:00:00Z \
  --output-file trades.parquet
```

### Federated Training

Passing the ``--federated`` flag runs a local federated **simulation**.  The
trainer splits the dataset into ``num_clients`` partitions and trains a model on
each in memory. Only the resulting weights are aggregated, so the individual
rows never mix. This approach stays entirely within a single process and is
useful for quick experiments.

To run a true distributed federated session across machines, pass
``--true-federated`` instead.  This launches a Flower server and multiple
Flower clients that exchange parameters over the network while keeping each
participant's data local.
The trainer exposes two flavours of federated learning.  ``--federated``
starts a **local simulation** where the dataset is split into several
partitions on a single machine.  Each partition is trained separately and
the resulting models are averaged into a ``FederatedEnsemble``.  The number
of simulated clients and rounds defaults to ``10`` and ``20`` respectively in
the ``federated_regime`` section of ``cfg.yaml``.

``--true-federated`` launches a real Flower-based session.  Each Flower
client loads its own data and only the model weights are exchanged with the
server.  Use this option when coordinating training across multiple
machines.

Example local simulation:

```bash
python ml_trainer.py train regime --federated \
  --start-ts 2024-01-01T00:00:00Z \
  --end-ts 2024-01-02T00:00:00Z
```

Example Flower-based session:

```bash
python ml_trainer.py train regime --true-federated \
  --start-ts 2024-01-01T00:00:00Z \
  --end-ts 2024-01-02T00:00:00Z
```

The aggregated model is written to ``federated_model.pkl`` and uploaded
to the ``models`` bucket in Supabase just like other trained models.

Programmatic access is also available via
``federated_trainer.train_federated_regime``:

```python
from coinTrader_Trainer import federated_trainer

ensemble, metrics = federated_trainer.train_federated_regime(
    "2023-01-01T00:00:00Z", "2023-01-02T00:00:00Z"
)
```

For the Flower-based variant, call ``federated_fl.start_server`` on the
aggregation host and ``federated_fl.start_client`` on each participant:

```python
from coinTrader_Trainer import federated_fl

# server side
federated_fl.start_server(num_rounds=20)

# client side
federated_fl.start_client(
    "2023-01-01T00:00:00Z", "2023-01-02T00:00:00Z"
)
```

When ``SUPABASE_URL`` and credentials are present, the resulting ensemble is
uploaded to the ``models`` bucket automatically.

### Optuna Hyperparameter Tuning

``ml_trainer.py`` also integrates [Optuna](https://optuna.org) for automated
learning rate search. Enable tuning with the ``--optuna`` flag. The optimiser
performs 50 trials by default before training the final model.

```bash
python ml_trainer.py train regime --optuna
```

### Importing Historical Data

Use the ``import-data`` command to load a CSV of trade logs from a URL or
local path and upload the rows to Supabase. Specify the desired time window:

```bash
python ml_trainer.py import-data \
  --source-url https://example.com/data.csv \
  --symbol BTC \
  --start-ts 2023-01-01T00:00:00Z \
  --end-ts 2023-01-02T00:00:00Z \
  --output-file trades.parquet \
  --batch-size 1000
```

To process a local file, replace the URL with the file path. The command writes
the parsed rows to the given output file before inserting them into Supabase.
Files downloaded from CryptoDataDownload include a banner line at the top of the
CSV. ``import-data`` now detects and skips this line automatically even when
reading from a local path.

Columns like ``Volume USDT`` from CryptoDataDownload are automatically renamed
to ``volume_usdt`` when using ``import-csv``. Asset-specific variants such as
``Volume XRP`` are renamed to ``volume_xrp``.

``import-data`` expects trade log entries with the same columns that the live
system stores in ``trade_logs``.  For importing OHLCV datasets use the
``import-csv`` command instead.  It reads a CSV of candle data and inserts the
rows into the requested table:

```bash
python ml_trainer.py import-csv ./prices.csv --symbol BTC --table historical_prices
```

### Creating the `historical_prices` table

The import tools expect a table named `historical_prices` to exist in your
Supabase project. Symbol-specific tables such as `historical_prices_btc` are
created by cloning this schema. The importer writes the raw columns (`unix`,
`date`, `symbol`, `open`, `high`, `low`, `close`, `volume_xrp`, `volume_usdt`,
`tradecount`) and relies on the database to populate a `timestamp` column. One
possible schema is:

```sql
CREATE TABLE historical_prices (
    unix BIGINT,
    date TIMESTAMPTZ,
    symbol TEXT,
    open DOUBLE PRECISION NOT NULL,
    high DOUBLE PRECISION NOT NULL,
    low DOUBLE PRECISION NOT NULL,
    close DOUBLE PRECISION NOT NULL,
    volume_xrp DOUBLE PRECISION,
    volume_usdt DOUBLE PRECISION,
    tradecount INTEGER,
    timestamp TIMESTAMPTZ GENERATED ALWAYS AS (
        COALESCE(to_timestamp(unix / 1000), date)
    ) STORED PRIMARY KEY
);
```

### Maintaining the `ohlc_data` partitions

The `ohlc_data` table is range partitioned on the `ts` column. Ingestion scripts
such as `kraken_fetch.py` depend on each partition enforcing uniqueness so that
`(symbol, ts)` is globally unique. When preparing future months create the next
partition and add the constraint:

```sql
CREATE TABLE IF NOT EXISTS ohlc_data_2025_01
    PARTITION OF ohlc_data
    FOR VALUES FROM ('2025-01-01') TO ('2025-02-01');
ALTER TABLE ohlc_data_2025_01 ADD UNIQUE (symbol, ts);
```

An automated job can handle this step. With `pg_cron` installed you might
schedule a function each month to create the upcoming partition:

```sql
SELECT cron.schedule(
    'create_ohlc_partition',
    '0 0 25 * *',
    $$
    DO $$
    DECLARE
        start_ts date := date_trunc('month', now()) + interval '1 month';
        end_ts   date := start_ts + interval '1 month';
        name     text := format('ohlc_data_%s', to_char(start_ts, 'YYYY_MM'));
    BEGIN
        EXECUTE format(
            'CREATE TABLE IF NOT EXISTS %I PARTITION OF ohlc_data FOR VALUES FROM (%L) TO (%L);',
            name, start_ts, end_ts
        );
        EXECUTE format('ALTER TABLE %I ADD UNIQUE (symbol, ts);', name);
    END;
    $$;
    $$
);
```


## GPU Training

LightGBM must be built with OpenCL/ROCm support to train on AMD GPUs such
as a Radeon RX 7900 XTX. Before building, open a Windows or WSL shell and
run ``clinfo`` to verify that the GPU is detected. The helper script
``build_lightgbm_gpu.ps1`` also invokes ``clinfo`` and aborts if no
OpenCL device is available. Clone the LightGBM repository and build with
the ``USE_GPU`` flag enabled:

```bash
git clone --recursive https://github.com/microsoft/LightGBM
cd LightGBM
mkdir build && cd build
cmake -DUSE_GPU=1 ..
make -j$(nproc)
```

Once installed, enable GPU mode with the ``--use-gpu`` flag when invoking
``ml_trainer.py``.  Optional ``--gpu-platform-id`` and ``--gpu-device-id``
can be provided to select a specific OpenCL device.

```bash
python ml_trainer.py train regime --use-gpu --gpu-device-id 0
```

Pass ``--profile-gpu`` to log utilisation metrics with ``rocm-smi``.
The CLI periodically executes ``rocm-smi --showuse`` and prints the
output so you can monitor GPU load during training.
Pass ``--profile-gpu`` to capture utilisation metrics with
[AMD RGP](https://gpuopen.com/rgp/). The CLI attempts to launch
``rgp.exe --process <PID>`` automatically. If the executable is not found,
the command to run is printed so you can start the profiler manually.
When profiling is enabled a ``rocm-smi --showuse --interval 1`` monitor is
also started and its output logged.

After installation, test training with a large dataset to verify the
OpenCL driver remains stable under load.

## Running Tests

Tests are executed with ``pytest``.  After installing dependencies,
run:

```bash
pytest
```

## Scheduled Training

Model training also runs automatically each night via GitHub Actions.
The job defined in
[`\.github/workflows/train.yml`](\.github/workflows/train.yml) executes at
3\:00 UTC on a macOS runner.  To use it, set the repository secrets
`SUPABASE_URL`, `SUPABASE_SERVICE_KEY` and `TELEGRAM_TOKEN`.

## Automatic Model Uploads

The `train_regime_lgbm` function uploads the trained model to Supabase
Storage when `SUPABASE_URL` and either `SUPABASE_SERVICE_KEY` or
`SUPABASE_KEY` are present in the environment. Uploaded artifacts are
stored in the `models` bucket and recorded in the `models` table.

Similarly, the swarm simulation uploads the best parameter set to the bucket
specified by `PARAMS_BUCKET` and logs a row in `PARAMS_TABLE`.

## Supabase Security

When row level security policies restrict direct table access, aggregated
statistics can be retrieved via the `aggregate-trades` Edge Function. The helper
`fetch_trade_aggregates` wraps this call and returns the JSON result as a
`pandas.DataFrame`:

```python
from datetime import datetime, timedelta
from coinTrader_Trainer.data_loader import fetch_trade_aggregates

end = datetime.utcnow()
start = end - timedelta(days=1)
df = fetch_trade_aggregates(start, end, symbol="BTC")
```

Set `SUPABASE_URL` and a service key in your environment to authenticate before
invoking the function.
Enable row level security on the core tables so that users can only access
their own data:

```sql
ALTER TABLE trade_logs ENABLE ROW LEVEL SECURITY;
ALTER TABLE models ENABLE ROW LEVEL SECURITY;
```

Policies then control who can read and write:

```sql
CREATE POLICY "User can read own trades"
  ON trade_logs FOR SELECT
  USING (auth.uid() = user_id);

CREATE POLICY "Admins can upload models"
  ON models FOR INSERT TO authenticated
  WITH CHECK (auth.role() = 'admin');
```

Create an index on `user_id` in `trade_logs` so permission checks remain fast.
Model uploads still use `SUPABASE_SERVICE_KEY`, but data reads authenticate with
`SUPABASE_USER_EMAIL` and `SUPABASE_PASSWORD` (or `SUPABASE_JWT`).

### Fetching Kraken OHLC Data

`kraken_fetch.py` downloads recent candles from the Kraken API and writes them to
Supabase. By default rows are inserted into the `trade_logs` table. Set the
`KRAKEN_TABLE` environment variable or pass `--table` on the command line to use
a different destination:

```bash
python kraken_fetch.py --table ohlc_raw
```

### CCXT OHLC Imports

Another helper script relies on the [ccxt](https://github.com/ccxt/ccxt)
library to pull daily candles from other exchanges. It is usually scheduled with
cron so new rows are inserted every day:

```cron
0 4 * * * python ccxt_fetch_all.py --exchange binance --timeframe 1d --delay-sec 1 --table ohlc_data
```

The destination table defaults to the value of the `CCXT_TABLE` environment
variable (`ohlc_data` if unset). The CLI accepts `--exchange`, `--timeframe`,
`--delay-sec` and `--table` arguments to control what data is fetched and where
it is stored.

## Swarm Scenario Simulation

`swarm_sim.py` explores how multiple trading strategies perform when run in parallel. The simulator uses `networkx` to build a graph of market scenarios and evaluate parameter combinations across the nodes. Invoke it via the command line:

```bash
python ml_trainer.py --swarm
```

The script searches for optimal LightGBM parameters during the simulation. Once complete, those values are passed into `train_regime_lgbm` so subsequent training runs start from the tuned configuration.

## Backtesting

The project includes a minimal helper built on
[Backtrader](https://www.backtrader.com/) for evaluating prediction
signals. Default options such as starting ``cash`` and ``commission`` are
defined in ``cfg.yaml`` under the ``backtest`` section.

```python
from coinTrader_Trainer.evaluation import run_backtest, simulate_signal_pnl
import pandas as pd
import numpy as np

df = pd.read_parquet("ohlc.parquet")
preds = np.load("predictions.npy")
final_equity = run_backtest(df, preds)
metrics = simulate_signal_pnl(df, preds)
```

``run_backtest`` returns the final portfolio value while
``simulate_signal_pnl`` computes Sharpe and Sortino ratios for the same
signals.

## Monitoring and Automation

To monitor the trainer during long running jobs install the Prometheus client and run Grafana:

```bash
pip install prometheus_client
docker run -p 3000:3000 grafana/grafana
```

`ml_trainer.py` exposes metrics on port `8000`. Configure a new Grafana data source of type `Prometheus` pointing at `http://localhost:8000` and create a dashboard to visualise training loss or other statistics.

For automated retraining you can schedule the trainer via `cron`. The example below performs a weekly run with parameter optimisation enabled:

```cron
0 0 * * 0 python /path/to/ml_trainer.py train regime --optuna
```

Make sure the job inherits your Supabase credentials such as `SUPABASE_URL`, `SUPABASE_SERVICE_KEY` (or `SUPABASE_KEY`) and any other variables referenced by `ml_trainer.py`.
<|MERGE_RESOLUTION|>--- conflicted
+++ resolved
@@ -151,11 +151,9 @@
 naive timestamps are interpreted as UTC.  The optional ``symbol`` argument
 filters rows to a specific pair.  When a ``cache_path`` is supplied the
 function will read from the Parquet file if it exists and write new
-<<<<<<< HEAD
 results back to this location, avoiding repeated network requests.
 If ``REDIS_URL`` or ``REDIS_TLS_URL`` is configured, results are additionally
 cached in Redis.
-=======
 results back to this location, avoiding repeated network requests.  Use
 ``max_rows`` to limit the number of rows returned:
 
@@ -169,7 +167,6 @@
 ``fetch_trade_logs`` will compute ``make_features`` on the returned data and
 store the result under ``features_<key>`` in Redis. Subsequent calls with the
 same parameters return this cached feature set directly.
->>>>>>> 6bf211e2
 
 ### Async Data Fetching
 
