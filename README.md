# coinTrader Trainer

<<<<<<< HEAD
Release **0.1.0** of the coinTrader Trainer package.

Install from PyPI:

```bash
pip install cointrader-trainer==0.1.0
```

For development use the editable install and import as usual:

```bash
pip install -e .
import cointrainer
```
=======
Installable via `pip install -e ".[train]"` for training or a base `pip install .` for runtime-only use.
[![CI](https://github.com/OWNER/coinTrader_Trainer/actions/workflows/ci.yml/badge.svg?branch=main)](https://github.com/OWNER/coinTrader_Trainer/actions/workflows/ci.yml)

Now installable via `pip install -e .` and importable via `import cointrainer`.
>>>>>>> fe152ca9

coinTrader Trainer forms the model training component of the broader
`coinTrader2.0` trading application.  The live system records executed
orders and market snapshots in a Supabase project.  This repository
contains utilities that pull those historical trade logs, generate
technical indicators and fit machine learning models such as the
LightGBM ``regime_lgbm`` classifier.  Trained models are uploaded back
to Supabase so that the ``coinTrader2.0`` process can load them for
real-time decisions.

The project includes helpers for fetching data from Supabase,
engineering features and running training pipelines.  Results are
optionally persisted to Supabase Storage and the ``models`` table.

## Requirements

* Python 3.9 or newer
* networkx for the swarm simulation
* backtrader for backtesting strategies
* ``SUPABASE_URL`` and credentials for the Supabase project. Data reads
  use ``SUPABASE_USER_EMAIL`` with ``SUPABASE_PASSWORD`` (or ``SUPABASE_JWT``),
  while uploads continue to rely on ``SUPABASE_SERVICE_KEY`` (or
  ``SUPABASE_KEY``).
* ``PARAMS_BUCKET`` and ``PARAMS_TABLE`` control where swarm optimisation
  parameters are uploaded. Defaults are ``agent_params`` for both.
* Optional: ``numba`` for faster CPU feature generation and ``jax`` to enable
  GPU acceleration when available.
* Optional: a GPU-enabled LightGBM build for faster training. A helper script
  is provided to compile and upload wheels.
* Feature generation always relies on
  [Numba](https://numba.pydata.org/) on the CPU. When
  ``jax`` is installed and ``use_gpu=True`` is passed to
  ``cointrainer.features.build.make_features`` compatible GPUs are used to accelerate
  calculations.
* Optional: set ``REDIS_URL`` (or ``REDIS_TLS_URL``) to cache trade log queries
  in Redis.

## Quickstart

```bash
python -m venv .venv
source .venv/bin/activate
pip install -e ".[train]"  # omit [train] for runtime only
cointrainer train regime --symbol BTCUSDT --horizon 15m [--optuna] [--use-gpu]
```

### Runtime usage

```python
from crypto_bot.regime.api import predict
pred = predict(df_features)
print(pred.action, pred.score)
```

## Integration with coinTrader2.0

``coinTrader2.0`` streams live trading data into the ``trade_logs`` table in
Supabase.  The trainer consumes those logs to build supervised training sets.
When ``train_pipeline.py`` or ``ml_trainer.py`` runs, it queries the desired
time range from Supabase, engineers features with ``cointrainer.features.build.make_features``
and trains the ``regime_lgbm`` model.  After training the resulting model is
uploaded back to Supabase where the trading application can fetch it for live
predictions.

Runtime integrations can rely on a stable facade for regime predictions:

```python
from crypto_bot.regime.facade import predict
action = predict(features_df).action
```

Pin the package to guarantee compatibility with coinTrader2.0:

```
cointrader-trainer>=0.1.0
```

## Artifacts & Registry

Trained models are saved using a standard layout so the trainer and runtime
agree on how to locate them.  Each run writes the pickled model to

```
models/regime/{SYMBOL}/{YYYYMMDD-HHMMSS}_regime_lgbm.pkl
```

and updates a pointer file ``models/regime/{SYMBOL}/LATEST.json`` with metadata:

```json
{
  "key": "models/regime/BTCUSDT/20250811-153000_regime_lgbm.pkl",
  "schema_version": "1",
  "feature_list": ["rsi_14", "atr_14", "ema_8", "ema_21"],
  "label_order": [-1, 0, 1],
  "horizon": "15m",
  "thresholds": {"hold": 0.55},
  "hash": "sha256:...hex..."
}
```

``coinTrader2.0`` resolves the latest model by reading ``LATEST.json`` and then
downloading the referenced pickle.  If a hash is present it is verified before
the model is deserialised.

## Environment

Set environment variables so the runtime can locate models:

* ``CT_SYMBOL`` – trading pair such as ``BTCUSDT``
* ``CT_MODELS_BUCKET`` – bucket or local directory containing artifacts
* ``CT_REGIME_PREFIX`` – object prefix under the bucket
* ``SUPABASE_URL`` and ``SUPABASE_KEY`` if Supabase storage is used

## Troubleshooting

If no artifact is available the runtime falls back to an embedded model
stored in ``fallback_b64.txt`` and queues a retrain via
``cointrainer.train.enqueue``.

## Contributing

Run the linters and tests before submitting a PR:

```bash
ruff .
pytest
vulture .
```
Continuous integration runs the same checks.<|MERGE_RESOLUTION|>--- conflicted
+++ resolved
@@ -1,6 +1,5 @@
 # coinTrader Trainer
 
-<<<<<<< HEAD
 Release **0.1.0** of the coinTrader Trainer package.
 
 Install from PyPI:
@@ -15,12 +14,10 @@
 pip install -e .
 import cointrainer
 ```
-=======
 Installable via `pip install -e ".[train]"` for training or a base `pip install .` for runtime-only use.
 [![CI](https://github.com/OWNER/coinTrader_Trainer/actions/workflows/ci.yml/badge.svg?branch=main)](https://github.com/OWNER/coinTrader_Trainer/actions/workflows/ci.yml)
 
 Now installable via `pip install -e .` and importable via `import cointrainer`.
->>>>>>> fe152ca9
 
 coinTrader Trainer forms the model training component of the broader
 `coinTrader2.0` trading application.  The live system records executed
