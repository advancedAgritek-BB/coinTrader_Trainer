# coinTrader Trainer

coinTrader Trainer forms the model training component of the broader
`coinTrader2.0` trading application.  The live system records executed
orders and market snapshots in a Supabase project.  This repository
contains utilities that pull those historical trade logs, generate
technical indicators and fit machine learning models such as the
LightGBM ``regime_lgbm`` classifier.  Trained models are uploaded back
to Supabase so that the ``coinTrader2.0`` process can load them for
real-time decisions.

The project includes helpers for fetching data from Supabase,
engineering features and running training pipelines.  Results are
optionally persisted to Supabase Storage and the ``models`` table.

## Requirements

* Python 3.9 or newer
* networkx for the swarm simulation
* ``SUPABASE_URL`` and credentials for the Supabase project. Data reads
  use ``SUPABASE_USER_EMAIL`` with ``SUPABASE_PASSWORD`` (or ``SUPABASE_JWT``),
  while uploads continue to rely on ``SUPABASE_SERVICE_KEY`` (or
  ``SUPABASE_KEY``).
* ``PARAMS_BUCKET`` and ``PARAMS_TABLE`` control where swarm optimisation
  parameters are uploaded. Defaults are ``agent_params`` for both.
* Optional: ``cudf`` and a CUDA capable GPU for accelerated feature
  generation.
* Optional: a GPU-enabled LightGBM build for faster training. A helper script
  is provided to compile and upload wheels.

## Integration with coinTrader2.0

``coinTrader2.0`` streams live trading data into the ``trade_logs`` table in
Supabase.  The trainer consumes those logs to build supervised training sets.
When ``train_pipeline.py`` or ``ml_trainer.py`` runs, it queries the desired
time range from Supabase, engineers features with ``feature_engineering.make_features``
and trains the ``regime_lgbm`` model.  After training the resulting model is
uploaded back to Supabase where the trading application can fetch it for live
predictions.

## Installation

Create a virtual environment and install the required Python
dependencies.  A ``requirements.txt`` file is expected in the
repository, but you may also install the packages manually.

```bash
python -m venv .venv
source .venv/bin/activate
pip install -r requirements.txt
```

If you update the repository at a later date, run the installation
command again so new dependencies such as ``pyyaml`` or ``networkx`` are installed.
For GPU-accelerated feature engineering install
[`cudf`](https://rapids.ai/). The package requires CUDA
and is not included in ``requirements.txt`` by default:

```bash
pip install cudf-cu12 --extra-index-url=https://pypi.nvidia.com
```

If you prefer to install packages individually:

```bash
pip install pandas numpy lightgbm scikit-learn supabase tenacity pyarrow pytz networkx
```

All modules reside directly in the project root rather than under a
``src/`` directory.  When running scripts from another location, add the
repository path to ``PYTHONPATH`` so Python can resolve imports.

Modules can then be imported as normal.  For example:

```python
from coinTrader_Trainer import data_loader
```

### Trade Log Fetching and Caching

``fetch_trade_logs`` provides a simple synchronous interface for retrieving
the historical trade logs recorded by ``coinTrader2.0``.  The trading
application writes every executed order to the ``trade_logs`` table in
Supabase.  Pass UTC ``datetime`` objects for ``start_ts`` and ``end_ts``—
naive timestamps are interpreted as UTC.  The optional ``symbol`` argument
filters rows to a specific pair.  When a ``cache_path`` is supplied the
function will read from the Parquet file if it exists and write new
results back to this location, avoiding repeated network requests.

### Async Data Fetching

`data_loader` now provides asynchronous helpers for retrieving trade logs
without blocking the event loop. `fetch_all_rows_async` retrieves every row in a
table, `fetch_table_async` pages through a table, and `fetch_data_range_async`
fetches rows between two timestamps. Each function returns a
``pandas.DataFrame`` and must be awaited:

These helpers provide the historical market data used for training.  By
querying the same Supabase tables populated by ``coinTrader2.0`` you can
reconstruct any period of market activity and produce datasets for model
tuning.

```python
import asyncio
from datetime import datetime, timedelta
from coinTrader_Trainer.data_loader import fetch_data_range_async

end = datetime.utcnow()
start = end - timedelta(days=1)
df = asyncio.run(
    fetch_data_range_async("trade_logs", start.isoformat(), end.isoformat())
)
```

Because the functions are asynchronous, callers must run them in an `asyncio`
event loop.  Inside existing async code simply use ``await fetch_data_range_async(...)``.

### Feature Engineering Options

The ``make_features`` function now accepts several parameters to customise the
technical indicators that are produced:
* ``rsi_period`` – lookback window for the relative strength index (default ``14``)
* ``atr_window`` – average true range window (default ``3``)
* ``volatility_period`` – period used to compute log return volatility (default ``20``)
* ``ema_periods`` – list of exponential moving average periods to generate

GPU acceleration is possible when the `cudf` package is installed.  Pass
``use_gpu=True`` to ``make_features`` to switch to GPU-backed DataFrame
operations.

Set ``log_time=True`` to print the total processing time for feature
generation.

### Training Pipeline

The training pipeline reads options from ``cfg.yaml``. The new
``default_window_days`` key determines how many days of data are loaded when
``--start-ts`` is not specified on the command line.

## GPU Setup

LightGBM wheels from PyPI do not include GPU support. Use the provided
PowerShell script ``build_lightgbm_gpu.ps1`` to compile LightGBM with OpenCL
and upload the resulting wheel automatically. Run the script from a Windows
environment with Visual Studio Build Tools installed:

```powershell
pwsh ./build_lightgbm_gpu.ps1
```

The script places the wheel under ``python-package/dist`` and pushes it to your
package index. When ``ml_trainer.py --use-gpu`` is invoked and no GPU-enabled
wheel is installed, the script will run automatically to build and install it.

```bash
git clone --recursive https://github.com/microsoft/LightGBM
cd LightGBM
mkdir build && cd build
cmake .. -DUSE_GPU=1
make -j$(nproc)
cd ../python-package
python setup.py install --precompile
```

Alternatively LightGBM can be compiled during installation using ``pip``.

```bash
pip install lightgbm --config-settings=cmake_args="-DUSE_GPU=1"
```

See the [GPU tutorial](https://lightgbm.readthedocs.io/en/latest/GPU-Tutorial.html)
for full instructions. Install the AMD driver (or ROCm) so your GPU appears when
running `clinfo`.

Once LightGBM is built with GPU support you can train using the CLI:

```bash
python ml_trainer.py train regime --use-gpu
```

When `--use-gpu` is supplied, ``ml_trainer.py`` injects default GPU
settings into the LightGBM parameters automatically.  If you call the
training code directly you can set the device yourself after loading the
configuration:

```python
import yaml
with open("cfg.yaml") as f:
    params = yaml.safe_load(f)["regime_lgbm"]
params.setdefault("device_type", "gpu")
```

### ROCm on Windows for RX 7900 XTX

AMD provides a preview ROCm driver for Windows that runs under WSL 2. Use an
administrator PowerShell prompt to enable WSL and install Ubuntu:

```powershell
wsl --install
```

After rebooting, download the Radeon driver for WSL from AMD and install it on
Windows. Inside the Linux environment add the ROCm apt repository and install
the packages:

```bash
sudo apt update
sudo apt install rocm-dev rocm-utils
```

Restart WSL and verify the RX 7900 XTX appears when running `rocminfo` or
`clinfo`.

## Running the CLI

Model training can be launched via the ``ml_trainer.py`` command line
interface.  Use ``--help`` to see all available options.

```bash
python ml_trainer.py --help
```

A typical training run might look like:

```bash
python ml_trainer.py --input data.csv --output model.pkl
```

### Federated Training

Passing the ``--federated`` flag enables federated learning. Each
participant trains on its own dataset locally and only model parameters
are shared for aggregation. Data never leaves the client machine.

```bash
python ml_trainer.py train regime --federated
```

The aggregated model is written to ``federated_model.pkl`` and uploaded
to the ``models`` bucket in Supabase just like other trained models.

Programmatic access is also available via
``federated_trainer.train_federated_regime``:

```python
from coinTrader_Trainer import federated_trainer

ensemble, metrics = federated_trainer.train_federated_regime(
    "2023-01-01T00:00:00Z", "2023-01-02T00:00:00Z"
)
```

When ``SUPABASE_URL`` and credentials are present, the resulting ensemble is
uploaded to the ``models`` bucket automatically.

## GPU Training

LightGBM must be built with OpenCL/ROCm support to train on AMD GPUs such
as a Radeon RX 7900 XTX. Before building, open a Windows or WSL shell and
run ``clinfo`` to verify that the GPU is detected. The helper script
``build_lightgbm_gpu.ps1`` also invokes ``clinfo`` and aborts if no
OpenCL device is available. Clone the LightGBM repository and build with
the ``USE_GPU`` flag enabled:

```bash
git clone --recursive https://github.com/microsoft/LightGBM
cd LightGBM
mkdir build && cd build
cmake -DUSE_GPU=1 ..
make -j$(nproc)
```

Once installed, enable GPU mode with the ``--use-gpu`` flag when invoking
``ml_trainer.py``.  Optional ``--gpu-platform-id`` and ``--gpu-device-id``
can be provided to select a specific OpenCL device.

```bash
python ml_trainer.py train regime --use-gpu --gpu-device-id 0
```

Pass ``--profile-gpu`` to capture utilisation metrics with
[AMD RGP](https://gpuopen.com/rgp/). The CLI attempts to launch
``rgp.exe --process <PID>`` automatically. If the executable is not found,
the command to run is printed so you can start the profiler manually.

After installation, test training with a large dataset to verify the
OpenCL driver remains stable under load.

## Running Tests

Tests are executed with ``pytest``.  After installing dependencies,
run:

```bash
pytest
```

## Scheduled Training

Model training also runs automatically each night via GitHub Actions.
The job defined in
[`\.github/workflows/train.yml`](\.github/workflows/train.yml) executes at
3\:00 UTC on a macOS runner.  To use it, set the repository secrets
`SUPABASE_URL`, `SUPABASE_SERVICE_KEY` and `TELEGRAM_TOKEN`.

## Automatic Model Uploads

The `train_regime_lgbm` function uploads the trained model to Supabase
Storage when `SUPABASE_URL` and either `SUPABASE_SERVICE_KEY` or
`SUPABASE_KEY` are present in the environment. Uploaded artifacts are
stored in the `models` bucket and recorded in the `models` table.

Similarly, the swarm simulation uploads the best parameter set to the bucket
specified by `PARAMS_BUCKET` and logs a row in `PARAMS_TABLE`.

## Supabase Security

<<<<<<< HEAD
When row level security policies restrict direct table access, aggregated
statistics can be retrieved via the `aggregate-trades` Edge Function. The helper
`fetch_trade_aggregates` wraps this call and returns the JSON result as a
`pandas.DataFrame`:

```python
from datetime import datetime, timedelta
from coinTrader_Trainer.data_loader import fetch_trade_aggregates

end = datetime.utcnow()
start = end - timedelta(days=1)
df = fetch_trade_aggregates(start, end, symbol="BTC")
```

Set `SUPABASE_URL` and a service key in your environment to authenticate before
invoking the function.
=======
Enable row level security on the core tables so that users can only access
their own data:

```sql
ALTER TABLE trade_logs ENABLE ROW LEVEL SECURITY;
ALTER TABLE models ENABLE ROW LEVEL SECURITY;
```

Policies then control who can read and write:

```sql
CREATE POLICY "User can read own trades"
  ON trade_logs FOR SELECT
  USING (auth.uid() = user_id);

CREATE POLICY "Admins can upload models"
  ON models FOR INSERT TO authenticated
  WITH CHECK (auth.role() = 'admin');
```

Create an index on `user_id` in `trade_logs` so permission checks remain fast.
Model uploads still use `SUPABASE_SERVICE_KEY`, but data reads authenticate with
`SUPABASE_USER_EMAIL` and `SUPABASE_PASSWORD` (or `SUPABASE_JWT`).
>>>>>>> dfa086b4

## Swarm Scenario Simulation

`swarm_sim.py` explores how multiple trading strategies perform when run in parallel. The simulator uses `networkx` to build a graph of market scenarios and evaluate parameter combinations across the nodes. Invoke it via the command line:

```bash
python ml_trainer.py --swarm
```

The script searches for optimal LightGBM parameters during the simulation. Once complete, those values are passed into `train_regime_lgbm` so subsequent training runs start from the tuned configuration.<|MERGE_RESOLUTION|>--- conflicted
+++ resolved
@@ -315,7 +315,6 @@
 
 ## Supabase Security
 
-<<<<<<< HEAD
 When row level security policies restrict direct table access, aggregated
 statistics can be retrieved via the `aggregate-trades` Edge Function. The helper
 `fetch_trade_aggregates` wraps this call and returns the JSON result as a
@@ -332,7 +331,6 @@
 
 Set `SUPABASE_URL` and a service key in your environment to authenticate before
 invoking the function.
-=======
 Enable row level security on the core tables so that users can only access
 their own data:
 
@@ -356,7 +354,6 @@
 Create an index on `user_id` in `trade_logs` so permission checks remain fast.
 Model uploads still use `SUPABASE_SERVICE_KEY`, but data reads authenticate with
 `SUPABASE_USER_EMAIL` and `SUPABASE_PASSWORD` (or `SUPABASE_JWT`).
->>>>>>> dfa086b4
 
 ## Swarm Scenario Simulation
 
