# coinTrader Trainer

coinTrader Trainer forms the model training component of the broader
`coinTrader2.0` trading application.  The live system records executed
orders and market snapshots in a Supabase project.  This repository
contains utilities that pull those historical trade logs, generate
technical indicators and fit machine learning models such as the
LightGBM ``regime_lgbm`` classifier.  Trained models are uploaded back
to Supabase so that the ``coinTrader2.0`` process can load them for
real-time decisions.

The project includes helpers for fetching data from Supabase,
engineering features and running training pipelines.  Results are
optionally persisted to Supabase Storage and the ``models`` table.

## Requirements

* Python 3.9 or newer
* networkx for the swarm simulation
* ``SUPABASE_URL`` and credentials for the Supabase project. Data reads
  use ``SUPABASE_USER_EMAIL`` with ``SUPABASE_PASSWORD`` (or ``SUPABASE_JWT``),
  while uploads continue to rely on ``SUPABASE_SERVICE_KEY`` (or
  ``SUPABASE_KEY``).
* ``PARAMS_BUCKET`` and ``PARAMS_TABLE`` control where swarm optimisation
  parameters are uploaded. Defaults are ``agent_params`` for both.
* Optional: ``cudf`` and a CUDA capable GPU for accelerated feature
  generation.
* Optional: a GPU-enabled LightGBM build for faster training. A helper script
  is provided to compile and upload wheels.

## Integration with coinTrader2.0

``coinTrader2.0`` streams live trading data into the ``trade_logs`` table in
Supabase.  The trainer consumes those logs to build supervised training sets.
When ``train_pipeline.py`` or ``ml_trainer.py`` runs, it queries the desired
time range from Supabase, engineers features with ``feature_engineering.make_features``
and trains the ``regime_lgbm`` model.  After training the resulting model is
uploaded back to Supabase where the trading application can fetch it for live
predictions.

## Installation

Create a virtual environment and install the required Python
dependencies.  A ``requirements.txt`` file is expected in the
repository, but you may also install the packages manually.

```bash
python -m venv .venv
source .venv/bin/activate
pip install -r requirements.txt
```

This installs all required packages including the
[Flower](https://flower.ai) library used for federated learning.

Windows users should activate the environment with:

```powershell
./.venv\Scripts\Activate.ps1
```

If PowerShell blocks the script, run
`Set-ExecutionPolicy -Scope Process -ExecutionPolicy Bypass` in the same
session to temporarily allow script execution. Alternatively, switch to
Command Prompt and run `./.venv\Scripts\activate`.

or in Command Prompt:

```cmd
./.venv\Scripts\activate
```

After activation run:

```bash
pip install -r requirements.txt
```

The requirements file now includes [Flower](https://flower.ai) for
running true federated learning experiments.

On **Windows**, `pyopencl` requires a C/C++ compiler.  Install
[Build Tools for Visual Studio](https://visualstudio.microsoft.com/downloads/#build-tools-for-visual-studio-2022)
or another compiler before running the command above.  If you plan to
train only on the CPU you can remove `pyopencl` from `requirements.txt`.

If you update the repository at a later date, run the installation
command again so new dependencies such as ``pyyaml``, ``networkx`` or ``requests`` are installed.
For GPU-accelerated feature engineering install
[`cudf`](https://rapids.ai/). The package requires CUDA
and is not included in ``requirements.txt`` by default:

```bash
pip install cudf-cu12 --extra-index-url=https://pypi.nvidia.com
```

If you prefer to install packages individually:

```bash
pip install pandas numpy lightgbm scikit-learn supabase tenacity pyarrow pytz networkx requests
```

## Configuration

Copy `.env.example` to `.env` and populate your Supabase credentials. The
optional `PARAMS_BUCKET` and `PARAMS_TABLE` variables default to
`agent_params`.

```bash
cp .env.example .env
# edit .env with your credentials
```

All modules reside directly in the project root rather than under a
``src/`` directory.  When running scripts from another location, add the
repository path to ``PYTHONPATH`` so Python can resolve imports.

Modules can then be imported as normal.  For example:

```python
from coinTrader_Trainer import data_loader
```

### Trade Log Fetching and Caching

``fetch_trade_logs`` provides a simple synchronous interface for retrieving
the historical trade logs recorded by ``coinTrader2.0``.  The trading
application writes every executed order to the ``trade_logs`` table in
Supabase.  Pass UTC ``datetime`` objects for ``start_ts`` and ``end_ts``—
naive timestamps are interpreted as UTC.  The optional ``symbol`` argument
filters rows to a specific pair.  When a ``cache_path`` is supplied the
function will read from the Parquet file if it exists and write new
results back to this location, avoiding repeated network requests.

### Async Data Fetching

`data_loader` now provides asynchronous helpers for retrieving trade logs
without blocking the event loop. `fetch_all_rows_async` retrieves every row in a
table, `fetch_table_async` pages through a table, and `fetch_data_range_async`
fetches rows between two timestamps. Each function returns a
``pandas.DataFrame`` and must be awaited:

These helpers provide the historical market data used for training.  By
querying the same Supabase tables populated by ``coinTrader2.0`` you can
reconstruct any period of market activity and produce datasets for model
tuning.

```python
import asyncio
from datetime import datetime, timedelta
from coinTrader_Trainer.data_loader import fetch_data_range_async

end = datetime.utcnow()
start = end - timedelta(days=1)
df = asyncio.run(
    fetch_data_range_async("trade_logs", start.isoformat(), end.isoformat())
)
```

Because the functions are asynchronous, callers must run them in an `asyncio`
event loop.  Inside existing async code simply use ``await fetch_data_range_async(...)``.

### Feature Engineering Options

The ``make_features`` function now accepts several parameters to customise the
technical indicators that are produced:
* ``rsi_period`` – lookback window for the relative strength index (default ``14``)
* ``atr_window`` – average true range window (default ``3``)
* ``volatility_window`` – period used to compute log return volatility (default ``20``)
* ``ema_short_period`` – window for the short-term EMA (default ``12``)
* ``ema_long_period`` – window for the long-term EMA (default ``26``)
* ``bb_window`` – lookback period for Bollinger Bands (default ``20``)
* ``bb_std`` – standard deviation multiplier for Bollinger Bands (default ``2``)
* ``mom_window`` – momentum calculation window (default ``10``)
* ``adx_window`` – lookback window for the Average Directional Index (default ``14``)
* ``obv_window`` – period used to smooth On‑Balance Volume (default ``20``)

Installing [TA‑Lib](https://ta-lib.org/) is recommended for more accurate
technical indicator implementations.

GPU acceleration is possible when the `cudf` package is installed.  Pass
``use_gpu=True`` to ``make_features`` to switch to GPU-backed DataFrame
operations.

Set ``log_time=True`` to print the total processing time for feature
generation.

The ``target`` column produced during training is now a three-class label:
``1`` for long, ``0`` for flat and ``-1`` for short. These classes are
derived from the future return over a configurable horizon, with the
threshold for long/short defined in ``cfg.yaml``.

### Training Pipeline

The training pipeline reads options from ``cfg.yaml``. The ``default_window_days``
setting determines how many days of data to load when ``--start-ts`` is omitted.
Other defaults such as ``learning_rate`` and ``num_boost_round`` for the
LightGBM trainer live under the ``regime_lgbm`` section, while feature
engineering parameters like ``rsi_period`` and ``volatility_window`` reside under
``features``. Swarm search settings are grouped beneath ``swarm``.
Configuration also includes an ``optuna`` section controlling hyperparameter
tuning—``n_trials`` defaults to ``100`` and ``direction`` is ``minimize``.
Adjust these values to customise the standard training behaviour.

## GPU Setup

LightGBM wheels from PyPI do not include GPU support. Use the provided
PowerShell script ``build_lightgbm_gpu.ps1`` to compile LightGBM with OpenCL
and upload the resulting wheel automatically. Run the script from a Windows
environment with Visual Studio Build Tools installed:

```powershell
pwsh ./build_lightgbm_gpu.ps1
```

The script places the wheel under ``python-package/dist`` and pushes it to your
package index. When ``ml_trainer.py --use-gpu`` is invoked and no GPU-enabled
wheel is installed, the script will run automatically to build and install it.

```bash
git clone --recursive https://github.com/microsoft/LightGBM
cd LightGBM
mkdir build && cd build
cmake .. -DUSE_GPU=1
make -j$(nproc)
cd ../python-package
python setup.py install --precompile
```

Alternatively LightGBM can be compiled during installation using ``pip``.

```bash
pip install lightgbm --config-settings=cmake_args="-DUSE_GPU=1"
```

See the [GPU tutorial](https://lightgbm.readthedocs.io/en/latest/GPU-Tutorial.html)
for full instructions. Install the AMD driver (or ROCm) so your GPU appears when
running `clinfo`.

Once LightGBM is built with GPU support you can train using the CLI:

```bash
python ml_trainer.py train regime --use-gpu
```

When `--use-gpu` is supplied, ``ml_trainer.py`` injects default GPU
settings into the LightGBM parameters automatically.  If you call the
training code directly you can set the device yourself after loading the
configuration:

```python
import yaml
with open("cfg.yaml") as f:
    params = yaml.safe_load(f)["regime_lgbm"]
params.setdefault("device_type", "gpu")
```

### ROCm on Windows for RX 7900 XTX

AMD provides a preview ROCm driver for Windows that runs under WSL 2. Use an
administrator PowerShell prompt to enable WSL and install Ubuntu:

```powershell
wsl --install
```

After rebooting, download the Radeon driver for WSL from AMD and install it on
Windows. Inside the Linux environment add the ROCm apt repository and install
the packages:

```bash
sudo apt update
sudo apt install rocm-dev rocm-utils
```

Restart WSL and verify the RX 7900 XTX appears when running `rocminfo` or
`clinfo`.

## Running the CLI

Model training can be launched via the ``ml_trainer.py`` command line
interface.  Use ``--help`` to see all available options.

```bash
python ml_trainer.py --help
```

To import historical trades from a CSV and upload them to Supabase run:

```bash
python ml_trainer.py train regime
python ml_trainer.py import-data \
  --source-url https://example.com/data.csv \
  --symbol BTC \
  --start-ts 2024-01-01T00:00:00Z \
  --end-ts 2024-01-02T00:00:00Z \
  --output-file trades.parquet \
  --batch-size 1000
```

If you already have a CSV on disk, pass its path instead of a URL:

```bash
python ml_trainer.py import-data \
  --source-url ./trades.csv \
  --symbol BTC \
  --start-ts 2024-01-01T00:00:00Z \
  --end-ts 2024-01-02T00:00:00Z \
  --output-file trades.parquet
```

### Federated Training

<<<<<<< HEAD
Passing the ``--federated`` flag enables federated learning. Each
participant trains on its own dataset locally and only model parameters
are shared for aggregation. Data never leaves the client machine.
By default the configuration trains ``num_clients`` models over ``num_rounds`` aggregation rounds. These settings start at ``10`` clients and ``20`` rounds under the ``federated_regime`` section of ``cfg.yaml``.

=======
Passing the ``--federated`` flag runs a local simulation where multiple
models are trained on different data splits and then aggregated.
To launch a real federated learning session across machines, start the
trainer with ``--true-federated`` which uses Flower under the hood.
>>>>>>> 87ce5662

```bash
python ml_trainer.py train regime --true-federated \
  --start-ts 2024-01-01T00:00:00Z \
  --end-ts 2024-01-02T00:00:00Z
```

The aggregated model is written to ``federated_model.pkl`` and uploaded
to the ``models`` bucket in Supabase just like other trained models.

Programmatic access is also available via
``federated_trainer.train_federated_regime``:

```python
from coinTrader_Trainer import federated_trainer

ensemble, metrics = federated_trainer.train_federated_regime(
    "2023-01-01T00:00:00Z", "2023-01-02T00:00:00Z"
)
```

When ``SUPABASE_URL`` and credentials are present, the resulting ensemble is
uploaded to the ``models`` bucket automatically.

### Optuna Hyperparameter Tuning

``ml_trainer.py`` also integrates [Optuna](https://optuna.org) for automated
learning rate search. Enable tuning with the ``--optuna`` flag. The optimiser
performs 50 trials by default before training the final model.

```bash
python ml_trainer.py train regime --optuna
```

### Importing Historical Data

Use the ``import-data`` command to load a CSV of trade logs from a URL or
local path and upload the rows to Supabase. Specify the desired time window:

```bash
python ml_trainer.py import-data \
  --source-url https://example.com/data.csv \
  --symbol BTC \
  --start-ts 2023-01-01T00:00:00Z \
  --end-ts 2023-01-02T00:00:00Z \
  --output-file trades.parquet \
  --batch-size 1000
```

To process a local file, replace the URL with the file path. The command writes
the parsed rows to the given output file before inserting them into Supabase.
Files downloaded from CryptoDataDownload include a banner line at the top of the
CSV. ``import-data`` now detects and skips this line automatically even when
reading from a local path.

Columns like ``Volume USDT`` from CryptoDataDownload are automatically renamed
to ``volume_usdt`` when using ``import-csv``. Asset-specific variants such as
``Volume XRP`` are renamed to ``volume_xrp``.

``import-data`` expects trade log entries with the same columns that the live
system stores in ``trade_logs``.  For importing OHLCV datasets use the
``import-csv`` command instead.  It reads a CSV of candle data and inserts the
rows into the requested table:

```bash
python ml_trainer.py import-csv ./prices.csv --symbol BTC --table historical_prices
```

### Creating the `historical_prices` table

The import tools expect a table named `historical_prices` to exist in your
Supabase project. Symbol-specific tables such as `historical_prices_btc` are
created by cloning this schema. The importer writes the raw columns (`unix`,
`date`, `symbol`, `open`, `high`, `low`, `close`, `volume_xrp`, `volume_usdt`,
`tradecount`) and relies on the database to populate a `timestamp` column. One
possible schema is:

```sql
CREATE TABLE historical_prices (
    unix BIGINT,
    date TIMESTAMPTZ,
    symbol TEXT,
    open DOUBLE PRECISION NOT NULL,
    high DOUBLE PRECISION NOT NULL,
    low DOUBLE PRECISION NOT NULL,
    close DOUBLE PRECISION NOT NULL,
    volume_xrp DOUBLE PRECISION,
    volume_usdt DOUBLE PRECISION,
    tradecount INTEGER,
    timestamp TIMESTAMPTZ GENERATED ALWAYS AS (
        COALESCE(to_timestamp(unix / 1000), date)
    ) STORED PRIMARY KEY
);
```

### Maintaining the `ohlc_data` partitions

The `ohlc_data` table is range partitioned on the `ts` column. Ingestion scripts
such as `kraken_fetch.py` depend on each partition enforcing uniqueness so that
`(symbol, ts)` is globally unique. When preparing future months create the next
partition and add the constraint:

```sql
CREATE TABLE IF NOT EXISTS ohlc_data_2025_01
    PARTITION OF ohlc_data
    FOR VALUES FROM ('2025-01-01') TO ('2025-02-01');
ALTER TABLE ohlc_data_2025_01 ADD UNIQUE (symbol, ts);
```

An automated job can handle this step. With `pg_cron` installed you might
schedule a function each month to create the upcoming partition:

```sql
SELECT cron.schedule(
    'create_ohlc_partition',
    '0 0 25 * *',
    $$
    DO $$
    DECLARE
        start_ts date := date_trunc('month', now()) + interval '1 month';
        end_ts   date := start_ts + interval '1 month';
        name     text := format('ohlc_data_%s', to_char(start_ts, 'YYYY_MM'));
    BEGIN
        EXECUTE format(
            'CREATE TABLE IF NOT EXISTS %I PARTITION OF ohlc_data FOR VALUES FROM (%L) TO (%L);',
            name, start_ts, end_ts
        );
        EXECUTE format('ALTER TABLE %I ADD UNIQUE (symbol, ts);', name);
    END;
    $$;
    $$
);
```


## GPU Training

LightGBM must be built with OpenCL/ROCm support to train on AMD GPUs such
as a Radeon RX 7900 XTX. Before building, open a Windows or WSL shell and
run ``clinfo`` to verify that the GPU is detected. The helper script
``build_lightgbm_gpu.ps1`` also invokes ``clinfo`` and aborts if no
OpenCL device is available. Clone the LightGBM repository and build with
the ``USE_GPU`` flag enabled:

```bash
git clone --recursive https://github.com/microsoft/LightGBM
cd LightGBM
mkdir build && cd build
cmake -DUSE_GPU=1 ..
make -j$(nproc)
```

Once installed, enable GPU mode with the ``--use-gpu`` flag when invoking
``ml_trainer.py``.  Optional ``--gpu-platform-id`` and ``--gpu-device-id``
can be provided to select a specific OpenCL device.

```bash
python ml_trainer.py train regime --use-gpu --gpu-device-id 0
```

Pass ``--profile-gpu`` to capture utilisation metrics with
[AMD RGP](https://gpuopen.com/rgp/). The CLI attempts to launch
``rgp.exe --process <PID>`` automatically. If the executable is not found,
the command to run is printed so you can start the profiler manually.

After installation, test training with a large dataset to verify the
OpenCL driver remains stable under load.

## Running Tests

Tests are executed with ``pytest``.  After installing dependencies,
run:

```bash
pytest
```

## Scheduled Training

Model training also runs automatically each night via GitHub Actions.
The job defined in
[`\.github/workflows/train.yml`](\.github/workflows/train.yml) executes at
3\:00 UTC on a macOS runner.  To use it, set the repository secrets
`SUPABASE_URL`, `SUPABASE_SERVICE_KEY` and `TELEGRAM_TOKEN`.

## Automatic Model Uploads

The `train_regime_lgbm` function uploads the trained model to Supabase
Storage when `SUPABASE_URL` and either `SUPABASE_SERVICE_KEY` or
`SUPABASE_KEY` are present in the environment. Uploaded artifacts are
stored in the `models` bucket and recorded in the `models` table.

Similarly, the swarm simulation uploads the best parameter set to the bucket
specified by `PARAMS_BUCKET` and logs a row in `PARAMS_TABLE`.

## Supabase Security

When row level security policies restrict direct table access, aggregated
statistics can be retrieved via the `aggregate-trades` Edge Function. The helper
`fetch_trade_aggregates` wraps this call and returns the JSON result as a
`pandas.DataFrame`:

```python
from datetime import datetime, timedelta
from coinTrader_Trainer.data_loader import fetch_trade_aggregates

end = datetime.utcnow()
start = end - timedelta(days=1)
df = fetch_trade_aggregates(start, end, symbol="BTC")
```

Set `SUPABASE_URL` and a service key in your environment to authenticate before
invoking the function.
Enable row level security on the core tables so that users can only access
their own data:

```sql
ALTER TABLE trade_logs ENABLE ROW LEVEL SECURITY;
ALTER TABLE models ENABLE ROW LEVEL SECURITY;
```

Policies then control who can read and write:

```sql
CREATE POLICY "User can read own trades"
  ON trade_logs FOR SELECT
  USING (auth.uid() = user_id);

CREATE POLICY "Admins can upload models"
  ON models FOR INSERT TO authenticated
  WITH CHECK (auth.role() = 'admin');
```

Create an index on `user_id` in `trade_logs` so permission checks remain fast.
Model uploads still use `SUPABASE_SERVICE_KEY`, but data reads authenticate with
`SUPABASE_USER_EMAIL` and `SUPABASE_PASSWORD` (or `SUPABASE_JWT`).

### Fetching Kraken OHLC Data

`kraken_fetch.py` downloads recent candles from the Kraken API and writes them to
Supabase. By default rows are inserted into the `trade_logs` table. Set the
`KRAKEN_TABLE` environment variable or pass `--table` on the command line to use
a different destination:

```bash
python kraken_fetch.py --table ohlc_raw
```

### CCXT OHLC Imports

Another helper script relies on the [ccxt](https://github.com/ccxt/ccxt)
library to pull daily candles from other exchanges. It is usually scheduled with
cron so new rows are inserted every day:

```cron
0 4 * * * python ccxt_fetch_all.py --exchange binance --timeframe 1d --delay-sec 1 --table ohlc_data
```

The destination table defaults to the value of the `CCXT_TABLE` environment
variable (`ohlc_data` if unset). The CLI accepts `--exchange`, `--timeframe`,
`--delay-sec` and `--table` arguments to control what data is fetched and where
it is stored.

## Swarm Scenario Simulation

`swarm_sim.py` explores how multiple trading strategies perform when run in parallel. The simulator uses `networkx` to build a graph of market scenarios and evaluate parameter combinations across the nodes. Invoke it via the command line:

```bash
python ml_trainer.py --swarm
```

The script searches for optimal LightGBM parameters during the simulation. Once complete, those values are passed into `train_regime_lgbm` so subsequent training runs start from the tuned configuration.<|MERGE_RESOLUTION|>--- conflicted
+++ resolved
@@ -311,18 +311,15 @@
 
 ### Federated Training
 
-<<<<<<< HEAD
 Passing the ``--federated`` flag enables federated learning. Each
 participant trains on its own dataset locally and only model parameters
 are shared for aggregation. Data never leaves the client machine.
 By default the configuration trains ``num_clients`` models over ``num_rounds`` aggregation rounds. These settings start at ``10`` clients and ``20`` rounds under the ``federated_regime`` section of ``cfg.yaml``.
 
-=======
 Passing the ``--federated`` flag runs a local simulation where multiple
 models are trained on different data splits and then aggregated.
 To launch a real federated learning session across machines, start the
 trainer with ``--true-federated`` which uses Flower under the hood.
->>>>>>> 87ce5662
 
 ```bash
 python ml_trainer.py train regime --true-federated \
