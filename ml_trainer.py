"""Command line interface for running coinTrader training tasks."""

from __future__ import annotations

import argparse
import asyncio
import inspect
import os
import subprocess
from datetime import datetime, timedelta
from typing import Any, Dict, Tuple

from prometheus_client import Gauge, start_http_server

import numpy as np
import pandas as pd
import yaml
from dotenv import load_dotenv

import historical_data_importer
from data_import import download_historical_data, insert_to_supabase

load_dotenv()

# expose model accuracy metrics via Prometheus
accuracy_gauge = Gauge("model_accuracy", "Model accuracy")
if __name__ == "__main__":
    start_http_server(8000)

try:
    from trainers.regime_lgbm import train_regime_lgbm
except Exception:  # pragma: no cover - optional during tests
    train_regime_lgbm = None  # type: ignore


try:  # pragma: no cover - optional dependency
    from federated_trainer import train_federated_regime
except Exception:  # pragma: no cover - missing during testing
    try:  # pragma: no cover - federated trainer may be optional
        from trainers.federated import train_federated_regime
    except Exception:  # pragma: no cover - trainer not available
        train_federated_regime = None  # type: ignore

try:  # pragma: no cover - optional dependency
    import federated_fl
except Exception:  # pragma: no cover - module may be missing
    federated_fl = None  # type: ignore

TRAINERS = {
    "regime": (train_regime_lgbm, "regime_lgbm"),
}


def load_cfg(path: str) -> Dict[str, Any]:
    """Load YAML configuration with sensible defaults."""
    with open(path, "r") as fh:
        cfg = yaml.safe_load(fh) or {}

    for key in ("regime_lgbm", "federated_regime"):
        section = cfg.get(key)
        if isinstance(section, dict):
            section.setdefault("device_type", "gpu")
    cfg.setdefault("backtest", {"slippage": 0.005, "costs": 0.002})
    return cfg


def _make_dummy_data(n: int = 200) -> Tuple[pd.DataFrame, pd.Series]:
    """Generate a small synthetic dataset for local testing."""
    rng = np.random.default_rng(0)
    df = pd.DataFrame(
        {
            "price": rng.random(n) * 100,
            "high": rng.random(n) * 100,
            "low": rng.random(n) * 100,
        }
    )
    return df, pd.Series(rng.integers(0, 2, size=n))


def _start_rocm_smi_monitor() -> subprocess.Popen | None:
    """Start a ``rocm-smi`` monitor and log its output."""
    cmd = ["rocm-smi", "--showuse", "--interval", "1"]
    try:
        proc = subprocess.Popen(
            cmd,
            stdout=subprocess.PIPE,
            stderr=subprocess.STDOUT,
            text=True,
        )
    except Exception as exc:  # pragma: no cover - command missing
        logging.warning("Failed to start rocm-smi monitor: %s", exc)
        return None

    def _forward() -> None:
        assert proc.stdout is not None
        for line in proc.stdout:
            logging.info("rocm-smi: %s", line.rstrip())

    threading.Thread(target=_forward, daemon=True).start()
    logging.info("Started rocm-smi monitor: %s", " ".join(cmd))
    return proc


def main() -> None:  # pragma: no cover - CLI entry
    parser = argparse.ArgumentParser(description="coinTrader trainer CLI")
    sub = parser.add_subparsers(dest="command", required=True)

    train_p = sub.add_parser("train", help="Train a model")
    train_p.add_argument("task", help="Task to train, e.g. 'regime'")
    train_p.add_argument("--cfg", default="cfg.yaml", help="Config file path")
    train_p.add_argument("--use-gpu", action="store_true", help="Enable GPU training")
    train_p.add_argument(
        "--gpu-platform-id", type=int, default=None, help="OpenCL platform id"
    )
    train_p.add_argument(
        "--gpu-device-id", type=int, default=None, help="OpenCL device id"
    )
    train_p.add_argument(
        "--swarm",
        action="store_true",
        help="Run hyperparameter swarm search before training",
    )
    train_p.add_argument(
        "--optuna",
        action="store_true",
        help="Run Optuna hyperparameter search before training",
    )
    train_p.add_argument(
        "--federated",
        action="store_true",
        help="Use federated learning (regime task only)",
    )
    train_p.add_argument(
        "--true-federated",
        action="store_true",
        help="Use Flower-based federated learning",
    )
    train_p.add_argument("--start-ts", help="Data start timestamp (ISO format)")
    train_p.add_argument("--end-ts", help="Data end timestamp (ISO format)")
    train_p.add_argument("--table", default="ohlc_data", help="Supabase table name")
    train_p.add_argument(
        "--profile-gpu", action="store_true", help="Log GPU utilisation via rocm-smi"
    )

    csv_p = sub.add_parser("import-csv", help="Import historical CSV data")
    csv_p.add_argument("csv", help="CSV file path")
    csv_p.add_argument("--symbol", required=True, help="Trading pair symbol")
    csv_p.add_argument("--start-ts", help="Start timestamp (ISO)")
    csv_p.add_argument("--end-ts", help="End timestamp (ISO)")
    csv_p.add_argument(
        "--table",
        help="Supabase table name (defaults to historical_prices_<symbol>)",
        default=None,
    )

    import_p = sub.add_parser(
        "import-data", help="Download historical data and insert to Supabase"
    )
    import_p.add_argument(
        "--source-url", required=True, help="HTTP endpoint for historical data"
    )
    import_p.add_argument("--symbol", required=True, help="Trading pair symbol")
    import_p.add_argument(
        "--start-ts", required=True, help="Data start timestamp (ISO)"
    )
    import_p.add_argument("--end-ts", required=True, help="Data end timestamp (ISO)")
    import_p.add_argument(
        "--output-file", required=True, help="File to store downloaded data"
    )
    import_p.add_argument(
        "--batch-size", type=int, default=1000, help="Insert batch size"
    )

    args = parser.parse_args()

    if args.command == "import-data":
        df = download_historical_data(
            args.source_url,
            output_file=args.output_file,
            symbol=args.symbol,
            start_ts=args.start_ts,
            end_ts=args.end_ts,
        )
        insert_to_supabase(df, batch_size=args.batch_size)
        return

    if args.command == "import-csv":
        df = historical_data_importer.download_historical_data(
            args.csv,
            symbol=args.symbol,
            start_ts=args.start_ts,
            end_ts=args.end_ts,
        )
        url = os.environ.get("SUPABASE_URL")
        key = os.environ.get("SUPABASE_SERVICE_KEY") or os.environ.get("SUPABASE_KEY")
        if not url or not key:
            raise SystemExit("SUPABASE_URL and service key must be set")
        table = args.table or f"historical_prices_{args.symbol.lower()}"
        historical_data_importer.insert_to_supabase(
            df,
            url=url,
            key=key,
            table=table,
            symbol=args.symbol,
        )
        return

    cfg = load_cfg(args.cfg)

    if args.command != "train":
        raise SystemExit("Unknown command")

    if args.task not in TRAINERS:
        raise SystemExit(f"Unknown task: {args.task}")

    trainer_fn, cfg_key = TRAINERS[args.task]
    if trainer_fn is None:
        raise SystemExit(f"Trainer '{args.task}' not available, install LightGBM")

    if args.federated:
        if args.task != "regime":
            raise SystemExit("--federated only supported for 'regime' task")
        if train_federated_regime is None:
            raise SystemExit("Federated training not supported")
        trainer_fn = train_federated_regime
        cfg_key = "federated_regime"

    params = cfg.get(cfg_key, {}).copy()

    if args.swarm and args.optuna:
        raise SystemExit("--optuna and --swarm cannot be used together")

    # GPU parameter overrides
    if args.use_gpu:
        params["device_type"] = "gpu"
    if args.gpu_platform_id is not None:
        params["gpu_platform_id"] = args.gpu_platform_id
    if args.gpu_device_id is not None:
        params["gpu_device_id"] = args.gpu_device_id

    # Swarm optimisation
    if args.swarm:
        try:
            import swarm_sim
        except Exception as exc:  # pragma: no cover - optional dependency
            raise SystemExit(
                "--swarm requires the 'swarm_sim' module to be installed"
            ) from exc
        end_ts = datetime.utcnow()
        start_ts = end_ts - timedelta(days=7)
        swarm_params = asyncio.run(
            swarm_sim.run_swarm_search(start_ts, end_ts, table=args.table)
        )
        if isinstance(swarm_params, dict):
            params.update(swarm_params)

    # Optuna optimisation
    if args.optuna:
        try:
            import optuna_search as optuna_mod
        except Exception:
            try:
                import optuna_optimizer as optuna_mod  # type: ignore
            except Exception as exc:  # pragma: no cover - optional dependency
                raise SystemExit(
                    "--optuna requires the 'optuna_optimizer' module to be installed"
                ) from exc

        window = cfg.get("default_window_days", 7)
        defaults = cfg.get("optuna", {})

        run_func = optuna_mod.run_optuna_search
        sig = inspect.signature(run_func)
        param_names = set(sig.parameters.keys())
        if {"start", "end"}.issubset(param_names):
            start = datetime.utcnow() - timedelta(days=window)
            end = datetime.utcnow()
            result = run_func(start, end, table=args.table, **defaults)
        else:
            result = run_func(window, table=args.table, **defaults)

        if inspect.iscoroutine(result):
            result = asyncio.run(result)

        if isinstance(result, dict):
            params.update(result)

    # Training dispatch
    monitor_proc = None
    if args.profile_gpu:
        cmd = ["rocm-smi", "--showuse"]
        try:
            subprocess.Popen(cmd, stdout=subprocess.DEVNULL, stderr=subprocess.DEVNULL)
            print("Logging GPU utilisation via:", " ".join(cmd))
        except Exception:
            print("GPU profiling enabled. Run: {}".format(" ".join(cmd)))
<<<<<<< HEAD

    if args.true_federated:
        if federated_fl is None:
            raise SystemExit("True federated training not supported")
        if not args.start_ts or not args.end_ts:
            raise SystemExit("--true-federated requires --start-ts and --end-ts")
        federated_fl.start_server(
            args.start_ts,
            args.end_ts,
            config_path=args.cfg,
            params_override=params,
            table=args.table,
        )
        return
    if args.federated:
        if not args.start_ts or not args.end_ts:
            raise SystemExit("--federated requires --start-ts and --end-ts")
        model, metrics = asyncio.run(
            trainer_fn(  # type: ignore[assignment]
=======
        monitor_proc = _start_rocm_smi_monitor()

    try:
        if args.true_federated:
            if federated_fl is None:
                raise SystemExit("True federated training not supported")
            if not args.start_ts or not args.end_ts:
                raise SystemExit("--true-federated requires --start-ts and --end-ts")
            federated_fl.start_server(
>>>>>>> 56f05c06
                args.start_ts,
                args.end_ts,
                config_path=args.cfg,
                params_override=params,
                table=args.table,
            )
<<<<<<< HEAD
        )
    else:
        X, y = _make_dummy_data()
        model, metrics = trainer_fn(
            X,
            y,
            params,
            use_gpu=args.use_gpu,
            profile_gpu=args.profile_gpu,
        )  # type: ignore[arg-type]
=======
            return
        if args.federated:
            if not args.start_ts or not args.end_ts:
                raise SystemExit("--federated requires --start-ts and --end-ts")
            model, metrics = trainer_fn(  # type: ignore[assignment]
                args.start_ts,
                args.end_ts,
                config_path=args.cfg,
                params_override=params,
                table=args.table,
            )
        else:
            X, y = _make_dummy_data()
            model, metrics = trainer_fn(
                X,
                y,
                params,
                use_gpu=args.use_gpu,
                profile_gpu=args.profile_gpu,
            )  # type: ignore[arg-type]
    finally:
        if monitor_proc:
            monitor_proc.terminate()
>>>>>>> 56f05c06

    print("Training completed. Metrics:")
    for k, v in metrics.items():
        print(f"{k}: {v}")
    accuracy_gauge.set(metrics.get("accuracy", 0))


if __name__ == "__main__":  # pragma: no cover - manual execution
    main()<|MERGE_RESOLUTION|>--- conflicted
+++ resolved
@@ -294,7 +294,6 @@
             print("Logging GPU utilisation via:", " ".join(cmd))
         except Exception:
             print("GPU profiling enabled. Run: {}".format(" ".join(cmd)))
-<<<<<<< HEAD
 
     if args.true_federated:
         if federated_fl is None:
@@ -314,7 +313,6 @@
             raise SystemExit("--federated requires --start-ts and --end-ts")
         model, metrics = asyncio.run(
             trainer_fn(  # type: ignore[assignment]
-=======
         monitor_proc = _start_rocm_smi_monitor()
 
     try:
@@ -324,14 +322,12 @@
             if not args.start_ts or not args.end_ts:
                 raise SystemExit("--true-federated requires --start-ts and --end-ts")
             federated_fl.start_server(
->>>>>>> 56f05c06
                 args.start_ts,
                 args.end_ts,
                 config_path=args.cfg,
                 params_override=params,
                 table=args.table,
             )
-<<<<<<< HEAD
         )
     else:
         X, y = _make_dummy_data()
@@ -342,7 +338,6 @@
             use_gpu=args.use_gpu,
             profile_gpu=args.profile_gpu,
         )  # type: ignore[arg-type]
-=======
             return
         if args.federated:
             if not args.start_ts or not args.end_ts:
@@ -366,7 +361,6 @@
     finally:
         if monitor_proc:
             monitor_proc.terminate()
->>>>>>> 56f05c06
 
     print("Training completed. Metrics:")
     for k, v in metrics.items():
