--- conflicted
+++ resolved
@@ -227,7 +227,6 @@
 
         window = cfg.get("default_window_days", 7)
         defaults = cfg.get("optuna", {})
-<<<<<<< HEAD
 
         run_func = optuna_mod.run_optuna_search
         sig = inspect.signature(run_func)
@@ -241,7 +240,6 @@
 
         if inspect.iscoroutine(result):
             result = asyncio.run(result)
-=======
         try:
             fn = optuna_optimizer.run_optuna_search
             if inspect.iscoroutinefunction(fn):
@@ -289,7 +287,6 @@
                 result = run_func(window, table=args.table, **defaults)
             if inspect.iscoroutine(result):
                 result = asyncio.run(result)
->>>>>>> 3995e41e
 
         if isinstance(result, dict):
             params.update(result)
