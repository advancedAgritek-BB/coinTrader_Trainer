"""Command line interface for running coinTrader training tasks."""

import argparse
import asyncio
from datetime import datetime, timedelta
import yaml
import numpy as np
import pandas as pd

from trainers.regime_lgbm import train_regime_lgbm

try:  # pragma: no cover - optional dependency
    from federated_trainer import train_federated_regime
except Exception:  # pragma: no cover - missing during testing
try:  # pragma: no cover - federated trainer may be optional
    from trainers.federated import train_federated_regime
except Exception:  # pragma: no cover - during testing trainer might be missing
    train_federated_regime = None

TRAINERS = {
    "regime": (train_regime_lgbm, "regime_lgbm"),
}

def load_cfg(path: str) -> dict:
    """Load configuration from a YAML file and apply defaults.

    Parameters
    ----------
    path : str
        Path to a ``.yaml`` or ``.yml`` configuration file.

    Returns
    -------
    dict
        Parsed configuration dictionary with defaults applied.  If the file
        is empty an empty dictionary is returned.
    """
    with open(path, "r") as f:
        cfg = yaml.safe_load(f) or {}

    # Ensure LightGBM trainer defaults to GPU when not specified in the config
    regime_cfg = cfg.get("regime_lgbm")
    if isinstance(regime_cfg, dict):
        regime_cfg.setdefault("device_type", "gpu")

    fed_cfg = cfg.get("federated_regime")
    if isinstance(fed_cfg, dict):
        fed_cfg.setdefault("device_type", "gpu")

    return cfg

def _make_dummy_data(n: int = 200) -> tuple[pd.DataFrame, pd.Series]:
    """Generate a small synthetic dataset for demonstration purposes."""
    rng = np.random.default_rng(0)
    df = pd.DataFrame({
        "price": rng.random(n) * 100,
        "high": rng.random(n) * 100,
        "low": rng.random(n) * 100,
    })
    X = df
    y = pd.Series(rng.integers(0, 2, size=n))
    return X, y

def main() -> None:
    """Entry point for the ``coinTrainer`` command line interface."""
    parser = argparse.ArgumentParser(description="coinTrader trainer CLI")
    sub = parser.add_subparsers(dest="command", required=True)

    train_p = sub.add_parser("train", help="Train a model")
    train_p.add_argument("task", help="Task to train, e.g. 'regime'")
    train_p.add_argument("--cfg", default="cfg.yaml", help="Config file path")
    train_p.add_argument("--use-gpu", action="store_true", help="Enable GPU training")
    train_p.add_argument("--gpu-platform-id", type=int, default=None, help="OpenCL platform id")
    train_p.add_argument("--gpu-device-id", type=int, default=None, help="OpenCL device id")
<<<<<<< HEAD
=======
    train_p.add_argument("--swarm", action="store_true", help="Optimise params via swarm simulation")
    train_p.add_argument("--federated", action="store_true", help="Use federated trainer")
    train_p.add_argument("--swarm", action="store_true", help="Run hyperparameter swarm search before training")
    train_p.add_argument("--federated", action="store_true", help="Use federated learning when training the 'regime' task")
    train_p.add_argument("--start-ts", help="Data start timestamp (ISO format)")
    train_p.add_argument("--end-ts", help="Data end timestamp (ISO format)")
>>>>>>> 7f77fc84
    train_p.add_argument(
        "--swarm",
        action="store_true",
        help="Run hyperparameter swarm search before training",
    )
    train_p.add_argument(
        "--federated",
        action="store_true",
        help="Use federated learning when training the 'regime' task",
    )

    args = parser.parse_args()

    cfg = load_cfg(args.cfg)

    if args.command == "train":
        if args.task not in TRAINERS:
            raise SystemExit(f"Unknown task: {args.task}")
        trainer_fn, cfg_key = TRAINERS[args.task]
        if args.federated and args.task == "regime" and train_federated_regime is not None:
            trainer_fn = train_federated_regime
            cfg_key = "regime_lgbm"
        if args.federated:
            if train_federated_regime is None:
                raise SystemExit("Federated training not supported")
            trainer_fn = train_federated_regime
            params = cfg.get("federated_regime", {})
        else:
            params = cfg.get(cfg_key, {})
        if args.federated and args.task == "regime":
            trainer_fn = train_federated_regime
        params = cfg.get(cfg_key, {})
<<<<<<< HEAD
=======
        params = cfg.get(cfg_key, {}).copy()

        if args.use_gpu:
            params["device_type"] = "gpu"
>>>>>>> 7f77fc84
        if args.gpu_platform_id is not None:
            params["gpu_platform_id"] = args.gpu_platform_id
        if args.gpu_device_id is not None:
            params["gpu_device_id"] = args.gpu_device_id

        if args.swarm:
            try:
                import swarm_sim
            except Exception as exc:  # pragma: no cover - optional dependency
                raise SystemExit(
                    "--swarm requires the 'swarm_sim' module to be installed"
                ) from exc
            end_ts = datetime.utcnow()
            start_ts = end_ts - timedelta(days=7)
<<<<<<< HEAD
            best_params = asyncio.run(
                swarm_sim.run_swarm_simulation(start_ts, end_ts)
            )
            if isinstance(best_params, dict):
                params.update(best_params)
=======
            swarm_result = asyncio.run(
                swarm_sim.run_swarm_simulation(start_ts, end_ts)
            )
            if isinstance(swarm_params, dict):
                params.update(swarm_params)
        if args.gpu_platform_id is not None:
            params["gpu_platform_id"] = args.gpu_platform_id
        if args.gpu_device_id is not None:
            params["gpu_device_id"] = args.gpu_device_id
>>>>>>> 7f77fc84
        X, y = _make_dummy_data()
        model, metrics = trainer_fn(X, y, params, use_gpu=args.use_gpu)
            if isinstance(swarm_result, tuple):
                best_params, _ = swarm_result
                if isinstance(best_params, dict):
                    params.update(best_params)
            elif isinstance(swarm_result, dict):
                params.update(swarm_result)

        if args.federated and args.task == "regime":
            if train_federated_regime is None:
                raise SystemExit("Federated training not supported")
            if args.start_ts is None or args.end_ts is None:
                X, y = _make_dummy_data()
                model, metrics = train_regime_lgbm(X, y, params, use_gpu=args.use_gpu)
            else:
                model, metrics = train_federated_regime(
                    args.start_ts,
                    args.end_ts,
                    config_path=args.cfg,
                    params_override=params,
                )
        else:
            X, y = _make_dummy_data()
            model, metrics = trainer_fn(X, y, params, use_gpu=args.use_gpu)
        print("Training completed. Metrics:")
        for k, v in metrics.items():
            print(f"{k}: {v}")

if __name__ == "__main__":
    main()<|MERGE_RESOLUTION|>--- conflicted
+++ resolved
@@ -72,15 +72,12 @@
     train_p.add_argument("--use-gpu", action="store_true", help="Enable GPU training")
     train_p.add_argument("--gpu-platform-id", type=int, default=None, help="OpenCL platform id")
     train_p.add_argument("--gpu-device-id", type=int, default=None, help="OpenCL device id")
-<<<<<<< HEAD
-=======
     train_p.add_argument("--swarm", action="store_true", help="Optimise params via swarm simulation")
     train_p.add_argument("--federated", action="store_true", help="Use federated trainer")
     train_p.add_argument("--swarm", action="store_true", help="Run hyperparameter swarm search before training")
     train_p.add_argument("--federated", action="store_true", help="Use federated learning when training the 'regime' task")
     train_p.add_argument("--start-ts", help="Data start timestamp (ISO format)")
     train_p.add_argument("--end-ts", help="Data end timestamp (ISO format)")
->>>>>>> 7f77fc84
     train_p.add_argument(
         "--swarm",
         action="store_true",
@@ -113,13 +110,10 @@
         if args.federated and args.task == "regime":
             trainer_fn = train_federated_regime
         params = cfg.get(cfg_key, {})
-<<<<<<< HEAD
-=======
         params = cfg.get(cfg_key, {}).copy()
 
         if args.use_gpu:
             params["device_type"] = "gpu"
->>>>>>> 7f77fc84
         if args.gpu_platform_id is not None:
             params["gpu_platform_id"] = args.gpu_platform_id
         if args.gpu_device_id is not None:
@@ -134,13 +128,11 @@
                 ) from exc
             end_ts = datetime.utcnow()
             start_ts = end_ts - timedelta(days=7)
-<<<<<<< HEAD
             best_params = asyncio.run(
                 swarm_sim.run_swarm_simulation(start_ts, end_ts)
             )
             if isinstance(best_params, dict):
                 params.update(best_params)
-=======
             swarm_result = asyncio.run(
                 swarm_sim.run_swarm_simulation(start_ts, end_ts)
             )
@@ -150,7 +142,6 @@
             params["gpu_platform_id"] = args.gpu_platform_id
         if args.gpu_device_id is not None:
             params["gpu_device_id"] = args.gpu_device_id
->>>>>>> 7f77fc84
         X, y = _make_dummy_data()
         model, metrics = trainer_fn(X, y, params, use_gpu=args.use_gpu)
             if isinstance(swarm_result, tuple):
