"""Command line interface for running coinTrader training tasks."""

import argparse
import asyncio
from datetime import datetime, timedelta
import yaml
import numpy as np
import pandas as pd

from trainers.regime_lgbm import train_regime_lgbm

try:  # pragma: no cover - optional dependency
    from federated_trainer import train_federated_regime
except Exception:  # pragma: no cover - missing during testing
try:  # pragma: no cover - federated trainer may be optional
    from trainers.federated import train_federated_regime
except Exception:  # pragma: no cover - during testing trainer might be missing
    train_federated_regime = None

TRAINERS = {
    "regime": (train_regime_lgbm, "regime_lgbm"),
}

def load_cfg(path: str) -> dict:
    """Load configuration from a YAML file and apply defaults.

    Parameters
    ----------
    path : str
        Path to a ``.yaml`` or ``.yml`` configuration file.

    Returns
    -------
    dict
        Parsed configuration dictionary with defaults applied.  If the file
        is empty an empty dictionary is returned.
    """
    with open(path, "r") as f:
        cfg = yaml.safe_load(f) or {}

    # Ensure LightGBM trainer defaults to GPU when not specified in the config
    regime_cfg = cfg.get("regime_lgbm")
    if isinstance(regime_cfg, dict):
        regime_cfg.setdefault("device_type", "gpu")

    fed_cfg = cfg.get("federated_regime")
    if isinstance(fed_cfg, dict):
        fed_cfg.setdefault("device_type", "gpu")

    return cfg

def _make_dummy_data(n: int = 200) -> tuple[pd.DataFrame, pd.Series]:
    """Generate a small synthetic dataset for demonstration purposes."""
    rng = np.random.default_rng(0)
    df = pd.DataFrame({
        "price": rng.random(n) * 100,
        "high": rng.random(n) * 100,
        "low": rng.random(n) * 100,
    })
    X = df
    y = pd.Series(rng.integers(0, 2, size=n))
    return X, y

def main() -> None:
    """Entry point for the ``coinTrainer`` command line interface."""
    parser = argparse.ArgumentParser(description="coinTrader trainer CLI")
    sub = parser.add_subparsers(dest="command", required=True)

    train_p = sub.add_parser("train", help="Train a model")
    train_p.add_argument("task", help="Task to train, e.g. 'regime'")
    train_p.add_argument("--cfg", default="cfg.yaml", help="Config file path")
    train_p.add_argument("--use-gpu", action="store_true", help="Enable GPU training")
    train_p.add_argument("--gpu-platform-id", type=int, default=None, help="OpenCL platform id")
    train_p.add_argument("--gpu-device-id", type=int, default=None, help="OpenCL device id")
<<<<<<< HEAD
=======
    train_p.add_argument("--swarm", action="store_true", help="Optimise params via swarm simulation")
    train_p.add_argument("--federated", action="store_true", help="Use federated trainer")
    train_p.add_argument("--swarm", action="store_true", help="Run hyperparameter swarm search before training")
    train_p.add_argument("--federated", action="store_true", help="Use federated learning when training the 'regime' task")
    train_p.add_argument("--start-ts", help="Data start timestamp (ISO format)")
    train_p.add_argument("--end-ts", help="Data end timestamp (ISO format)")
>>>>>>> 7c44519a
    train_p.add_argument(
        "--swarm",
        action="store_true",
        help="Run hyperparameter swarm search before training",
    )
    train_p.add_argument(
        "--federated",
        action="store_true",
        help="Use federated learning when training the 'regime' task",
    )
    train_p.add_argument("--federated", action="store_true", help="Use federated trainer")

    args = parser.parse_args()

    cfg = load_cfg(args.cfg)

    if args.command == "train":
        if args.task not in TRAINERS:
            raise SystemExit(f"Unknown task: {args.task}")
        trainer_fn, cfg_key = TRAINERS[args.task]
        if args.federated and args.task == "regime":
            if train_federated_regime is None:
                raise SystemExit("Federated training not supported")
            trainer_fn = train_federated_regime
            params = cfg.get("federated_regime", {})
        else:
            params = cfg.get(cfg_key, {})
<<<<<<< HEAD
=======
        if args.federated and args.task == "regime":
            trainer_fn = train_federated_regime
        params = cfg.get(cfg_key, {})
        params = cfg.get(cfg_key, {}).copy()

        if args.use_gpu:
            params["device_type"] = "gpu"
>>>>>>> 7c44519a
        if args.gpu_platform_id is not None:
            params["gpu_platform_id"] = args.gpu_platform_id
        if args.gpu_device_id is not None:
            params["gpu_device_id"] = args.gpu_device_id

        if args.swarm:
            try:
                import swarm_sim
            except Exception as exc:  # pragma: no cover - optional dependency
                raise SystemExit(
                    "--swarm requires the 'swarm_sim' module to be installed"
                ) from exc
            end_ts = datetime.utcnow()
            start_ts = end_ts - timedelta(days=7)
<<<<<<< HEAD
            swarm_params = asyncio.run(
                swarm_sim.run_swarm_search(start_ts, end_ts)
=======
            best_params = asyncio.run(
                swarm_sim.run_swarm_simulation(start_ts, end_ts)
            )
            if isinstance(best_params, dict):
                params.update(best_params)
            swarm_result = asyncio.run(
                swarm_sim.run_swarm_simulation(start_ts, end_ts)
>>>>>>> 7c44519a
            )
            if isinstance(swarm_params, dict):
                params.update(swarm_params)
        if args.gpu_platform_id is not None:
            params["gpu_platform_id"] = args.gpu_platform_id
        if args.gpu_device_id is not None:
            params["gpu_device_id"] = args.gpu_device_id
        X, y = _make_dummy_data()
        model, metrics = trainer_fn(X, y, params, use_gpu=args.use_gpu)
            if isinstance(swarm_result, tuple):
                best_params, _ = swarm_result
                if isinstance(best_params, dict):
                    params.update(best_params)
            elif isinstance(swarm_result, dict):
                params.update(swarm_result)

        if args.federated and args.task == "regime":
            if train_federated_regime is None:
                raise SystemExit("Federated training not supported")
            if args.start_ts is None or args.end_ts is None:
                X, y = _make_dummy_data()
                model, metrics = train_regime_lgbm(X, y, params, use_gpu=args.use_gpu)
            else:
                model, metrics = train_federated_regime(
                    args.start_ts,
                    args.end_ts,
                    config_path=args.cfg,
                    params_override=params,
                )
        else:
            X, y = _make_dummy_data()
            model, metrics = trainer_fn(X, y, params, use_gpu=args.use_gpu)
        print("Training completed. Metrics:")
        for k, v in metrics.items():
            print(f"{k}: {v}")

if __name__ == "__main__":
    main()<|MERGE_RESOLUTION|>--- conflicted
+++ resolved
@@ -72,15 +72,12 @@
     train_p.add_argument("--use-gpu", action="store_true", help="Enable GPU training")
     train_p.add_argument("--gpu-platform-id", type=int, default=None, help="OpenCL platform id")
     train_p.add_argument("--gpu-device-id", type=int, default=None, help="OpenCL device id")
-<<<<<<< HEAD
-=======
     train_p.add_argument("--swarm", action="store_true", help="Optimise params via swarm simulation")
     train_p.add_argument("--federated", action="store_true", help="Use federated trainer")
     train_p.add_argument("--swarm", action="store_true", help="Run hyperparameter swarm search before training")
     train_p.add_argument("--federated", action="store_true", help="Use federated learning when training the 'regime' task")
     train_p.add_argument("--start-ts", help="Data start timestamp (ISO format)")
     train_p.add_argument("--end-ts", help="Data end timestamp (ISO format)")
->>>>>>> 7c44519a
     train_p.add_argument(
         "--swarm",
         action="store_true",
@@ -108,8 +105,6 @@
             params = cfg.get("federated_regime", {})
         else:
             params = cfg.get(cfg_key, {})
-<<<<<<< HEAD
-=======
         if args.federated and args.task == "regime":
             trainer_fn = train_federated_regime
         params = cfg.get(cfg_key, {})
@@ -117,7 +112,6 @@
 
         if args.use_gpu:
             params["device_type"] = "gpu"
->>>>>>> 7c44519a
         if args.gpu_platform_id is not None:
             params["gpu_platform_id"] = args.gpu_platform_id
         if args.gpu_device_id is not None:
@@ -132,10 +126,8 @@
                 ) from exc
             end_ts = datetime.utcnow()
             start_ts = end_ts - timedelta(days=7)
-<<<<<<< HEAD
             swarm_params = asyncio.run(
                 swarm_sim.run_swarm_search(start_ts, end_ts)
-=======
             best_params = asyncio.run(
                 swarm_sim.run_swarm_simulation(start_ts, end_ts)
             )
@@ -143,7 +135,6 @@
                 params.update(best_params)
             swarm_result = asyncio.run(
                 swarm_sim.run_swarm_simulation(start_ts, end_ts)
->>>>>>> 7c44519a
             )
             if isinstance(swarm_params, dict):
                 params.update(swarm_params)
