"""Command line interface for running coinTrader training tasks."""

from __future__ import annotations

import argparse
import asyncio
import inspect
import os
import subprocess
from datetime import datetime, timedelta
from typing import Any, Dict, Tuple
import inspect

import numpy as np
import pandas as pd
import yaml
from dotenv import load_dotenv

import historical_data_importer
from data_import import download_historical_data, insert_to_supabase

load_dotenv()

try:
    from trainers.regime_lgbm import train_regime_lgbm
except Exception:  # pragma: no cover - optional during tests
    train_regime_lgbm = None  # type: ignore


try:  # pragma: no cover - optional dependency
    from federated_trainer import train_federated_regime
except Exception:  # pragma: no cover - missing during testing
    try:  # pragma: no cover - federated trainer may be optional
        from trainers.federated import train_federated_regime
    except Exception:  # pragma: no cover - trainer not available
        train_federated_regime = None  # type: ignore

TRAINERS = {
    "regime": (train_regime_lgbm, "regime_lgbm"),
}


def load_cfg(path: str) -> Dict[str, Any]:
    """Load YAML configuration with sensible defaults."""
    with open(path, "r") as fh:
        cfg = yaml.safe_load(fh) or {}

    for key in ("regime_lgbm", "federated_regime"):
        section = cfg.get(key)
        if isinstance(section, dict):
            section.setdefault("device_type", "gpu")
    return cfg


def _make_dummy_data(n: int = 200) -> Tuple[pd.DataFrame, pd.Series]:
    """Generate a small synthetic dataset for local testing."""
    rng = np.random.default_rng(0)
    df = pd.DataFrame(
        {
            "price": rng.random(n) * 100,
            "high": rng.random(n) * 100,
            "low": rng.random(n) * 100,
        }
    )
    return df, pd.Series(rng.integers(0, 2, size=n))


def main() -> None:  # pragma: no cover - CLI entry
    parser = argparse.ArgumentParser(description="coinTrader trainer CLI")
    sub = parser.add_subparsers(dest="command", required=True)

    train_p = sub.add_parser("train", help="Train a model")
    train_p.add_argument("task", help="Task to train, e.g. 'regime'")
    train_p.add_argument("--cfg", default="cfg.yaml", help="Config file path")
    train_p.add_argument("--use-gpu", action="store_true", help="Enable GPU training")
    train_p.add_argument(
        "--gpu-platform-id", type=int, default=None, help="OpenCL platform id"
    )
    train_p.add_argument(
        "--gpu-device-id", type=int, default=None, help="OpenCL device id"
    )
    train_p.add_argument(
        "--swarm",
        action="store_true",
        help="Run hyperparameter swarm search before training",
    )
    train_p.add_argument(
        "--optuna",
        action="store_true",
        help="Run Optuna hyperparameter search before training",
    )
    train_p.add_argument(
        "--federated",
        action="store_true",
        help="Use federated learning (regime task only)",
    )
    train_p.add_argument("--start-ts", help="Data start timestamp (ISO format)")
    train_p.add_argument("--end-ts", help="Data end timestamp (ISO format)")
    train_p.add_argument("--table", default="ohlc_data", help="Supabase table name")
    train_p.add_argument(
        "--profile-gpu", action="store_true", help="Profile GPU usage with AMD RGP"
    )

    csv_p = sub.add_parser("import-csv", help="Import historical CSV data")
    csv_p.add_argument("csv", help="CSV file path")
    csv_p.add_argument("--symbol", required=True, help="Trading pair symbol")
    csv_p.add_argument("--start-ts", help="Start timestamp (ISO)")
    csv_p.add_argument("--end-ts", help="End timestamp (ISO)")
    csv_p.add_argument(
        "--table",
        help="Supabase table name (defaults to historical_prices_<symbol>)",
        default=None,
    )

    import_p = sub.add_parser(
        "import-data", help="Download historical data and insert to Supabase"
    )
    import_p.add_argument(
        "--source-url", required=True, help="HTTP endpoint for historical data"
    )
    import_p.add_argument("--symbol", required=True, help="Trading pair symbol")
    import_p.add_argument(
        "--start-ts", required=True, help="Data start timestamp (ISO)"
    )
    import_p.add_argument("--end-ts", required=True, help="Data end timestamp (ISO)")
    import_p.add_argument(
        "--output-file", required=True, help="File to store downloaded data"
    )
    import_p.add_argument(
        "--batch-size", type=int, default=1000, help="Insert batch size"
    )

    args = parser.parse_args()

    if args.command == "import-data":
        df = download_historical_data(
            args.source_url,
            output_file=args.output_file,
            symbol=args.symbol,
            start_ts=args.start_ts,
            end_ts=args.end_ts,
        )
        insert_to_supabase(df, batch_size=args.batch_size)
        return

    if args.command == "import-csv":
        df = historical_data_importer.download_historical_data(
            args.csv,
            symbol=args.symbol,
            start_ts=args.start_ts,
            end_ts=args.end_ts,
        )
        url = os.environ.get("SUPABASE_URL")
        key = os.environ.get("SUPABASE_SERVICE_KEY") or os.environ.get("SUPABASE_KEY")
        if not url or not key:
            raise SystemExit("SUPABASE_URL and service key must be set")
        table = args.table or f"historical_prices_{args.symbol.lower()}"
        historical_data_importer.insert_to_supabase(
            df,
            url=url,
            key=key,
            table=table,
            symbol=args.symbol,
        )
        return

    cfg = load_cfg(args.cfg)

    if args.command != "train":
        raise SystemExit("Unknown command")

    if args.task not in TRAINERS:
        raise SystemExit(f"Unknown task: {args.task}")

    trainer_fn, cfg_key = TRAINERS[args.task]
    if trainer_fn is None:
        raise SystemExit(f"Trainer '{args.task}' not available, install LightGBM")

    if args.federated:
        if args.task != "regime":
            raise SystemExit("--federated only supported for 'regime' task")
        if train_federated_regime is None:
            raise SystemExit("Federated training not supported")
        trainer_fn = train_federated_regime
        cfg_key = "federated_regime"

    params = cfg.get(cfg_key, {}).copy()

    if args.swarm and args.optuna:
        raise SystemExit("--optuna and --swarm cannot be used together")

    # GPU parameter overrides
    if args.use_gpu:
        params["device_type"] = "gpu"
    if args.gpu_platform_id is not None:
        params["gpu_platform_id"] = args.gpu_platform_id
    if args.gpu_device_id is not None:
        params["gpu_device_id"] = args.gpu_device_id

    # Swarm optimisation
    if args.swarm:
        try:
            import swarm_sim
        except Exception as exc:  # pragma: no cover - optional dependency
            raise SystemExit(
                "--swarm requires the 'swarm_sim' module to be installed"
            ) from exc
        end_ts = datetime.utcnow()
        start_ts = end_ts - timedelta(days=7)
        swarm_params = asyncio.run(
            swarm_sim.run_swarm_search(start_ts, end_ts, table=args.table)
        )
        if isinstance(swarm_params, dict):
            params.update(swarm_params)

    # Optuna optimisation
    if args.optuna:
        try:
            import optuna_search as optuna_optimizer
        except Exception:
            try:
                import optuna_optimizer  # type: ignore
            except Exception as exc:  # pragma: no cover - optional dependency
                raise SystemExit(
                    "--optuna requires the 'optuna_optimizer' module to be installed"
                ) from exc
        window = cfg.get("default_window_days", 7)
        defaults = cfg.get("optuna", {})
<<<<<<< HEAD
        try:
            fn = optuna_optimizer.run_optuna_search
            if inspect.iscoroutinefunction(fn):
                result = asyncio.run(fn(window, table=args.table, **defaults))
            else:
                result = fn(window, table=args.table, **defaults)
        except TypeError:
=======
        fn = optuna_optimizer.run_optuna_search
        sig = inspect.signature(fn)
        param_names = set(sig.parameters.keys())

        if {"start", "end"}.issubset(param_names):
>>>>>>> 2cb205d5
            end_ts = datetime.utcnow()
            start_ts = end_ts - timedelta(days=window)
            if inspect.iscoroutinefunction(fn):
                result = asyncio.run(
                    fn(start_ts, end_ts, table=args.table, **defaults)
                )
            else:
<<<<<<< HEAD
                result = fn(start_ts, end_ts, table=args.table, **defaults)
        except Exception as exc:  # pragma: no cover - optional dependency
            raise SystemExit(
                "--optuna requires the 'optuna_optimizer' module to be installed"
            ) from exc

        if not isinstance(result, dict):
            try:
                import optuna_search as optuna_mod
            except Exception:  # pragma: no cover - fallback name
                import optuna_optimizer as optuna_mod
            run_func = optuna_mod.run_optuna_search
            sig = inspect.signature(run_func)
            param_names = set(sig.parameters.keys())
            window = cfg.get("default_window_days", 7)
            defaults = cfg.get("optuna", {})
            if {"start", "end"}.issubset(param_names):
                start = datetime.utcnow() - timedelta(days=window)
                end = datetime.utcnow()
                result = run_func(start, end, table=args.table, **defaults)
            else:
                result = run_func(window, table=args.table, **defaults)
            if inspect.iscoroutine(result):
                result = asyncio.run(result)

        if isinstance(result, dict):
            params.update(result)
=======
                optuna_params = fn(start_ts, end_ts, table=args.table, **defaults)
        else:
            if inspect.iscoroutinefunction(fn):
                optuna_params = asyncio.run(
                    fn(window, table=args.table, **defaults)
                )
            else:
                optuna_params = fn(window, table=args.table, **defaults)

        if isinstance(optuna_params, dict):
            params.update(optuna_params)
>>>>>>> 2cb205d5

    # Training dispatch
    if args.profile_gpu:
        cmd = ["rgp.exe", "--process", str(os.getpid())]
        try:
            subprocess.Popen(cmd)
            print("Started AMD RGP profiler:", " ".join(cmd))
        except Exception:
            print("GPU profiling enabled. Run: {}".format(" ".join(cmd)))

    if args.federated:
        if not args.start_ts or not args.end_ts:
            raise SystemExit("--federated requires --start-ts and --end-ts")
        model, metrics = trainer_fn(  # type: ignore[assignment]
            args.start_ts,
            args.end_ts,
            config_path=args.cfg,
            params_override=params,
            table=args.table,
        )
    else:
        X, y = _make_dummy_data()
        model, metrics = trainer_fn(
            X,
            y,
            params,
            use_gpu=args.use_gpu,
            profile_gpu=args.profile_gpu,
        )  # type: ignore[arg-type]

    print("Training completed. Metrics:")
    for k, v in metrics.items():
        print(f"{k}: {v}")


if __name__ == "__main__":  # pragma: no cover - manual execution
    main()<|MERGE_RESOLUTION|>--- conflicted
+++ resolved
@@ -226,7 +226,6 @@
                 ) from exc
         window = cfg.get("default_window_days", 7)
         defaults = cfg.get("optuna", {})
-<<<<<<< HEAD
         try:
             fn = optuna_optimizer.run_optuna_search
             if inspect.iscoroutinefunction(fn):
@@ -234,13 +233,11 @@
             else:
                 result = fn(window, table=args.table, **defaults)
         except TypeError:
-=======
         fn = optuna_optimizer.run_optuna_search
         sig = inspect.signature(fn)
         param_names = set(sig.parameters.keys())
 
         if {"start", "end"}.issubset(param_names):
->>>>>>> 2cb205d5
             end_ts = datetime.utcnow()
             start_ts = end_ts - timedelta(days=window)
             if inspect.iscoroutinefunction(fn):
@@ -248,7 +245,6 @@
                     fn(start_ts, end_ts, table=args.table, **defaults)
                 )
             else:
-<<<<<<< HEAD
                 result = fn(start_ts, end_ts, table=args.table, **defaults)
         except Exception as exc:  # pragma: no cover - optional dependency
             raise SystemExit(
@@ -276,7 +272,6 @@
 
         if isinstance(result, dict):
             params.update(result)
-=======
                 optuna_params = fn(start_ts, end_ts, table=args.table, **defaults)
         else:
             if inspect.iscoroutinefunction(fn):
@@ -288,7 +283,6 @@
 
         if isinstance(optuna_params, dict):
             params.update(optuna_params)
->>>>>>> 2cb205d5
 
     # Training dispatch
     if args.profile_gpu:
