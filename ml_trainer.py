"""Command line interface for running coinTrader training tasks."""

from __future__ import annotations

import argparse
import asyncio
import inspect
import os
import subprocess
from datetime import datetime, timedelta
from typing import Any, Dict, Tuple
import inspect

import numpy as np
import pandas as pd
import yaml
from dotenv import load_dotenv

import historical_data_importer
from data_import import download_historical_data, insert_to_supabase

load_dotenv()

try:
    from trainers.regime_lgbm import train_regime_lgbm
except Exception:  # pragma: no cover - optional during tests
    train_regime_lgbm = None  # type: ignore


try:  # pragma: no cover - optional dependency
    from federated_trainer import train_federated_regime
except Exception:  # pragma: no cover - missing during testing
    try:  # pragma: no cover - federated trainer may be optional
        from trainers.federated import train_federated_regime
    except Exception:  # pragma: no cover - trainer not available
        train_federated_regime = None  # type: ignore

TRAINERS = {
    "regime": (train_regime_lgbm, "regime_lgbm"),
}


def load_cfg(path: str) -> Dict[str, Any]:
    """Load YAML configuration with sensible defaults."""
    with open(path, "r") as fh:
        cfg = yaml.safe_load(fh) or {}

    for key in ("regime_lgbm", "federated_regime"):
        section = cfg.get(key)
        if isinstance(section, dict):
            section.setdefault("device_type", "gpu")
    return cfg


def _make_dummy_data(n: int = 200) -> Tuple[pd.DataFrame, pd.Series]:
    """Generate a small synthetic dataset for local testing."""
    rng = np.random.default_rng(0)
    df = pd.DataFrame(
        {
            "price": rng.random(n) * 100,
            "high": rng.random(n) * 100,
            "low": rng.random(n) * 100,
        }
    )
    return df, pd.Series(rng.integers(0, 2, size=n))


def main() -> None:  # pragma: no cover - CLI entry
    parser = argparse.ArgumentParser(description="coinTrader trainer CLI")
    sub = parser.add_subparsers(dest="command", required=True)

    train_p = sub.add_parser("train", help="Train a model")
    train_p.add_argument("task", help="Task to train, e.g. 'regime'")
    train_p.add_argument("--cfg", default="cfg.yaml", help="Config file path")
    train_p.add_argument("--use-gpu", action="store_true", help="Enable GPU training")
    train_p.add_argument(
        "--gpu-platform-id", type=int, default=None, help="OpenCL platform id"
    )
    train_p.add_argument(
        "--gpu-device-id", type=int, default=None, help="OpenCL device id"
    )
    train_p.add_argument(
        "--swarm",
        action="store_true",
        help="Run hyperparameter swarm search before training",
    )
    train_p.add_argument(
        "--optuna",
        action="store_true",
        help="Run Optuna hyperparameter search before training",
    )
    train_p.add_argument(
        "--federated",
        action="store_true",
        help="Use federated learning (regime task only)",
    )
    train_p.add_argument("--start-ts", help="Data start timestamp (ISO format)")
    train_p.add_argument("--end-ts", help="Data end timestamp (ISO format)")
    train_p.add_argument("--table", default="ohlc_data", help="Supabase table name")
    train_p.add_argument(
        "--profile-gpu", action="store_true", help="Profile GPU usage with AMD RGP"
    )

    csv_p = sub.add_parser("import-csv", help="Import historical CSV data")
    csv_p.add_argument("csv", help="CSV file path")
    csv_p.add_argument("--symbol", required=True, help="Trading pair symbol")
    csv_p.add_argument("--start-ts", help="Start timestamp (ISO)")
    csv_p.add_argument("--end-ts", help="End timestamp (ISO)")
    csv_p.add_argument(
        "--table",
        help="Supabase table name (defaults to historical_prices_<symbol>)",
        default=None,
    )

    import_p = sub.add_parser(
        "import-data", help="Download historical data and insert to Supabase"
    )
    import_p.add_argument(
        "--source-url", required=True, help="HTTP endpoint for historical data"
    )
    import_p.add_argument("--symbol", required=True, help="Trading pair symbol")
    import_p.add_argument(
        "--start-ts", required=True, help="Data start timestamp (ISO)"
    )
    import_p.add_argument("--end-ts", required=True, help="Data end timestamp (ISO)")
    import_p.add_argument(
        "--output-file", required=True, help="File to store downloaded data"
    )
    import_p.add_argument(
        "--batch-size", type=int, default=1000, help="Insert batch size"
    )

    args = parser.parse_args()

    if args.command == "import-data":
        df = download_historical_data(
            args.source_url,
            output_file=args.output_file,
            symbol=args.symbol,
            start_ts=args.start_ts,
            end_ts=args.end_ts,
        )
        insert_to_supabase(df, batch_size=args.batch_size)
        return

    if args.command == "import-csv":
        df = historical_data_importer.download_historical_data(
            args.csv,
            symbol=args.symbol,
            start_ts=args.start_ts,
            end_ts=args.end_ts,
        )
        url = os.environ.get("SUPABASE_URL")
        key = os.environ.get("SUPABASE_SERVICE_KEY") or os.environ.get("SUPABASE_KEY")
        if not url or not key:
            raise SystemExit("SUPABASE_URL and service key must be set")
        table = args.table or f"historical_prices_{args.symbol.lower()}"
        historical_data_importer.insert_to_supabase(
            df,
            url=url,
            key=key,
            table=table,
            symbol=args.symbol,
        )
        return

    cfg = load_cfg(args.cfg)

    if args.command != "train":
        raise SystemExit("Unknown command")

    if args.task not in TRAINERS:
        raise SystemExit(f"Unknown task: {args.task}")

    trainer_fn, cfg_key = TRAINERS[args.task]
    if trainer_fn is None:
        raise SystemExit(f"Trainer '{args.task}' not available, install LightGBM")

    if args.federated:
        if args.task != "regime":
            raise SystemExit("--federated only supported for 'regime' task")
        if train_federated_regime is None:
            raise SystemExit("Federated training not supported")
        trainer_fn = train_federated_regime
        cfg_key = "federated_regime"

    params = cfg.get(cfg_key, {}).copy()

    if args.swarm and args.optuna:
        raise SystemExit("--optuna and --swarm cannot be used together")

    # GPU parameter overrides
    if args.use_gpu:
        params["device_type"] = "gpu"
    if args.gpu_platform_id is not None:
        params["gpu_platform_id"] = args.gpu_platform_id
    if args.gpu_device_id is not None:
        params["gpu_device_id"] = args.gpu_device_id

    # Swarm optimisation
    if args.swarm:
        try:
            import swarm_sim
        except Exception as exc:  # pragma: no cover - optional dependency
            raise SystemExit(
                "--swarm requires the 'swarm_sim' module to be installed"
            ) from exc
        end_ts = datetime.utcnow()
        start_ts = end_ts - timedelta(days=7)
        swarm_params = asyncio.run(
            swarm_sim.run_swarm_search(start_ts, end_ts, table=args.table)
        )
        if isinstance(swarm_params, dict):
            params.update(swarm_params)

    # Optuna optimisation
    if args.optuna:
        try:
            import optuna_search as optuna_optimizer
        except Exception:
            try:
                import optuna_optimizer  # type: ignore
            except Exception as exc:  # pragma: no cover - optional dependency
                raise SystemExit(
                    "--optuna requires the 'optuna_optimizer' module to be installed"
                ) from exc
        window = cfg.get("default_window_days", 7)
        defaults = cfg.get("optuna", {})
        try:
            fn = optuna_optimizer.run_optuna_search
            if inspect.iscoroutinefunction(fn):
                result = asyncio.run(fn(window, table=args.table, **defaults))
            else:
                result = fn(window, table=args.table, **defaults)
        except TypeError:
        fn = optuna_optimizer.run_optuna_search
        sig = inspect.signature(fn)
        param_names = set(sig.parameters.keys())

        if {"start", "end"}.issubset(param_names):
            end_ts = datetime.utcnow()
            start_ts = end_ts - timedelta(days=window)
            if inspect.iscoroutinefunction(fn):
                result = asyncio.run(
                    fn(start_ts, end_ts, table=args.table, **defaults)
                )
            else:
<<<<<<< HEAD
                optuna_params = fn(start_ts, end_ts, table=args.table, **defaults)
        if isinstance(optuna_params, dict):
            params.update(optuna_params)
=======
                result = fn(start_ts, end_ts, table=args.table, **defaults)
        except Exception as exc:  # pragma: no cover - optional dependency
            raise SystemExit(
                "--optuna requires the 'optuna_optimizer' module to be installed"
            ) from exc

        if not isinstance(result, dict):
>>>>>>> c1e037c6
            try:
                import optuna_search as optuna_mod
            except Exception:  # pragma: no cover - fallback name
                import optuna_optimizer as optuna_mod
<<<<<<< HEAD

=======
            run_func = optuna_mod.run_optuna_search
            sig = inspect.signature(run_func)
            param_names = set(sig.parameters.keys())
            window = cfg.get("default_window_days", 7)
            defaults = cfg.get("optuna", {})
            if {"start", "end"}.issubset(param_names):
                start = datetime.utcnow() - timedelta(days=window)
                end = datetime.utcnow()
                result = run_func(start, end, table=args.table, **defaults)
            else:
                result = run_func(window, table=args.table, **defaults)
            if inspect.iscoroutine(result):
                result = asyncio.run(result)

        if isinstance(result, dict):
            params.update(result)
                optuna_params = fn(start_ts, end_ts, table=args.table, **defaults)
        else:
            if inspect.iscoroutinefunction(fn):
                optuna_params = asyncio.run(
                    fn(window, table=args.table, **defaults)
                )
            else:
                optuna_params = fn(window, table=args.table, **defaults)

        if isinstance(optuna_params, dict):
            params.update(optuna_params)
>>>>>>> c1e037c6

    # Training dispatch
    if args.profile_gpu:
        cmd = ["rgp.exe", "--process", str(os.getpid())]
        try:
            subprocess.Popen(cmd)
            print("Started AMD RGP profiler:", " ".join(cmd))
        except Exception:
            print("GPU profiling enabled. Run: {}".format(" ".join(cmd)))

    if args.federated:
        if not args.start_ts or not args.end_ts:
            raise SystemExit("--federated requires --start-ts and --end-ts")
        model, metrics = trainer_fn(  # type: ignore[assignment]
            args.start_ts,
            args.end_ts,
            config_path=args.cfg,
            params_override=params,
            table=args.table,
        )
    else:
        X, y = _make_dummy_data()
        model, metrics = trainer_fn(
            X,
            y,
            params,
            use_gpu=args.use_gpu,
            profile_gpu=args.profile_gpu,
        )  # type: ignore[arg-type]

    print("Training completed. Metrics:")
    for k, v in metrics.items():
        print(f"{k}: {v}")


if __name__ == "__main__":  # pragma: no cover - manual execution
    main()<|MERGE_RESOLUTION|>--- conflicted
+++ resolved
@@ -245,11 +245,9 @@
                     fn(start_ts, end_ts, table=args.table, **defaults)
                 )
             else:
-<<<<<<< HEAD
                 optuna_params = fn(start_ts, end_ts, table=args.table, **defaults)
         if isinstance(optuna_params, dict):
             params.update(optuna_params)
-=======
                 result = fn(start_ts, end_ts, table=args.table, **defaults)
         except Exception as exc:  # pragma: no cover - optional dependency
             raise SystemExit(
@@ -257,14 +255,11 @@
             ) from exc
 
         if not isinstance(result, dict):
->>>>>>> c1e037c6
             try:
                 import optuna_search as optuna_mod
             except Exception:  # pragma: no cover - fallback name
                 import optuna_optimizer as optuna_mod
-<<<<<<< HEAD
-
-=======
+
             run_func = optuna_mod.run_optuna_search
             sig = inspect.signature(run_func)
             param_names = set(sig.parameters.keys())
@@ -292,7 +287,6 @@
 
         if isinstance(optuna_params, dict):
             params.update(optuna_params)
->>>>>>> c1e037c6
 
     # Training dispatch
     if args.profile_gpu:
