--- conflicted
+++ resolved
@@ -328,13 +328,10 @@
     if args.profile_gpu:
         if platform.system() != "Windows":
             monitor_proc = _start_rocm_smi_monitor()
-<<<<<<< HEAD
         _launch_rgp(os.getpid())
-=======
             _launch_rgp(os.getpid())
         else:
             logger.warning("ROCm profiling tools are unavailable on Windows")
->>>>>>> 81a4695c
 
     # Training dispatch
     try:
