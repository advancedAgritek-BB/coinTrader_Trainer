"""Command line interface for running coinTrader training tasks."""

from __future__ import annotations

import argparse
import asyncio
import inspect
import os
import subprocess
from datetime import datetime, timedelta
from typing import Any, Dict, Tuple
import inspect

import numpy as np
import pandas as pd
import yaml
from dotenv import load_dotenv

import historical_data_importer
from data_import import download_historical_data, insert_to_supabase

load_dotenv()

try:
    from trainers.regime_lgbm import train_regime_lgbm
except Exception:  # pragma: no cover - optional during tests
    train_regime_lgbm = None  # type: ignore


try:  # pragma: no cover - optional dependency
    from federated_trainer import train_federated_regime
except Exception:  # pragma: no cover - missing during testing
    try:  # pragma: no cover - federated trainer may be optional
        from trainers.federated import train_federated_regime
    except Exception:  # pragma: no cover - trainer not available
        train_federated_regime = None  # type: ignore

TRAINERS = {
    "regime": (train_regime_lgbm, "regime_lgbm"),
}


def load_cfg(path: str) -> Dict[str, Any]:
    """Load YAML configuration with sensible defaults."""
    with open(path, "r") as fh:
        cfg = yaml.safe_load(fh) or {}

    for key in ("regime_lgbm", "federated_regime"):
        section = cfg.get(key)
        if isinstance(section, dict):
            section.setdefault("device_type", "gpu")
    return cfg


def _make_dummy_data(n: int = 200) -> Tuple[pd.DataFrame, pd.Series]:
    """Generate a small synthetic dataset for local testing."""
    rng = np.random.default_rng(0)
    df = pd.DataFrame(
        {
            "price": rng.random(n) * 100,
            "high": rng.random(n) * 100,
            "low": rng.random(n) * 100,
        }
    )
    return df, pd.Series(rng.integers(0, 2, size=n))


def main() -> None:  # pragma: no cover - CLI entry
    parser = argparse.ArgumentParser(description="coinTrader trainer CLI")
    sub = parser.add_subparsers(dest="command", required=True)

    train_p = sub.add_parser("train", help="Train a model")
    train_p.add_argument("task", help="Task to train, e.g. 'regime'")
    train_p.add_argument("--cfg", default="cfg.yaml", help="Config file path")
    train_p.add_argument("--use-gpu", action="store_true", help="Enable GPU training")
    train_p.add_argument(
        "--gpu-platform-id", type=int, default=None, help="OpenCL platform id"
    )
    train_p.add_argument(
        "--gpu-device-id", type=int, default=None, help="OpenCL device id"
    )
    train_p.add_argument(
        "--swarm",
        action="store_true",
        help="Run hyperparameter swarm search before training",
    )
    train_p.add_argument(
        "--optuna",
        action="store_true",
        help="Run Optuna hyperparameter search before training",
    )
    train_p.add_argument(
        "--federated",
        action="store_true",
        help="Use federated learning (regime task only)",
    )
    train_p.add_argument("--start-ts", help="Data start timestamp (ISO format)")
    train_p.add_argument("--end-ts", help="Data end timestamp (ISO format)")
    train_p.add_argument("--table", default="ohlc_data", help="Supabase table name")
    train_p.add_argument(
        "--profile-gpu", action="store_true", help="Profile GPU usage with AMD RGP"
    )

    csv_p = sub.add_parser("import-csv", help="Import historical CSV data")
    csv_p.add_argument("csv", help="CSV file path")
    csv_p.add_argument("--symbol", required=True, help="Trading pair symbol")
    csv_p.add_argument("--start-ts", help="Start timestamp (ISO)")
    csv_p.add_argument("--end-ts", help="End timestamp (ISO)")
    csv_p.add_argument(
        "--table",
        help="Supabase table name (defaults to historical_prices_<symbol>)",
        default=None,
    )

    import_p = sub.add_parser(
        "import-data", help="Download historical data and insert to Supabase"
    )
    import_p.add_argument(
        "--source-url", required=True, help="HTTP endpoint for historical data"
    )
    import_p.add_argument("--symbol", required=True, help="Trading pair symbol")
    import_p.add_argument(
        "--start-ts", required=True, help="Data start timestamp (ISO)"
    )
    import_p.add_argument("--end-ts", required=True, help="Data end timestamp (ISO)")
    import_p.add_argument(
        "--output-file", required=True, help="File to store downloaded data"
    )
    import_p.add_argument(
        "--batch-size", type=int, default=1000, help="Insert batch size"
    )

    args = parser.parse_args()

    if args.command == "import-data":
        df = download_historical_data(
            args.source_url,
            output_file=args.output_file,
            symbol=args.symbol,
            start_ts=args.start_ts,
            end_ts=args.end_ts,
        )
        insert_to_supabase(df, batch_size=args.batch_size)
        return

    if args.command == "import-csv":
        df = historical_data_importer.download_historical_data(
            args.csv,
            symbol=args.symbol,
            start_ts=args.start_ts,
            end_ts=args.end_ts,
        )
        url = os.environ.get("SUPABASE_URL")
        key = os.environ.get("SUPABASE_SERVICE_KEY") or os.environ.get("SUPABASE_KEY")
        if not url or not key:
            raise SystemExit("SUPABASE_URL and service key must be set")
        table = args.table or f"historical_prices_{args.symbol.lower()}"
        historical_data_importer.insert_to_supabase(
            df,
            url=url,
            key=key,
            table=table,
            symbol=args.symbol,
        )
        return

    cfg = load_cfg(args.cfg)

    if args.command != "train":
        raise SystemExit("Unknown command")

    if args.task not in TRAINERS:
        raise SystemExit(f"Unknown task: {args.task}")

    trainer_fn, cfg_key = TRAINERS[args.task]
    if trainer_fn is None:
        raise SystemExit(f"Trainer '{args.task}' not available, install LightGBM")

    if args.federated:
        if args.task != "regime":
            raise SystemExit("--federated only supported for 'regime' task")
        if train_federated_regime is None:
            raise SystemExit("Federated training not supported")
        trainer_fn = train_federated_regime
        cfg_key = "federated_regime"

    params = cfg.get(cfg_key, {}).copy()

    if args.swarm and args.optuna:
        raise SystemExit("--optuna and --swarm cannot be used together")

    # GPU parameter overrides
    if args.use_gpu:
        params["device_type"] = "gpu"
    if args.gpu_platform_id is not None:
        params["gpu_platform_id"] = args.gpu_platform_id
    if args.gpu_device_id is not None:
        params["gpu_device_id"] = args.gpu_device_id

    # Swarm optimisation
    if args.swarm:
        try:
            import swarm_sim
        except Exception as exc:  # pragma: no cover - optional dependency
            raise SystemExit(
                "--swarm requires the 'swarm_sim' module to be installed"
            ) from exc
        end_ts = datetime.utcnow()
        start_ts = end_ts - timedelta(days=7)
        swarm_params = asyncio.run(
            swarm_sim.run_swarm_search(start_ts, end_ts, table=args.table)
        )
        if isinstance(swarm_params, dict):
            params.update(swarm_params)

    # Optuna optimisation
    if args.optuna:
        try:
<<<<<<< HEAD
            import optuna_search as optuna_optimizer
        except Exception:
            try:
                import optuna_optimizer  # type: ignore
            except Exception as exc:  # pragma: no cover - optional dependency
                raise SystemExit(
                    "--optuna requires the 'optuna_optimizer' module to be installed"
                ) from exc
        window = cfg.get("default_window_days", 7)
        defaults = cfg.get("optuna", {})
        try:
            fn = optuna_optimizer.run_optuna_search
            if inspect.iscoroutinefunction(fn):
                optuna_params = asyncio.run(
                    fn(window, table=args.table, **defaults)
                )
            else:
                optuna_params = fn(window, table=args.table, **defaults)
        except TypeError:
            end_ts = datetime.utcnow()
            start_ts = end_ts - timedelta(days=window)
            if inspect.iscoroutinefunction(fn):
                optuna_params = asyncio.run(
                    fn(start_ts, end_ts, table=args.table, **defaults)
                )
            else:
                optuna_params = fn(start_ts, end_ts, table=args.table, **defaults)
        if isinstance(optuna_params, dict):
            params.update(optuna_params)
=======
            try:
                import optuna_search as optuna_mod
            except Exception:  # pragma: no cover - fallback name
                import optuna_optimizer as optuna_mod
        except Exception as exc:  # pragma: no cover - optional dependency
            raise SystemExit(
                "--optuna requires the 'optuna_optimizer' module to be installed"
            ) from exc
        window = cfg.get("default_window_days", 7)
        defaults = cfg.get("optuna", {})
        run_func = optuna_mod.run_optuna_search
        sig = inspect.signature(run_func)
        param_names = set(sig.parameters.keys())
        if {"start", "end"}.issubset(param_names):
            start = datetime.utcnow() - timedelta(days=window)
            end = datetime.utcnow()
            result = run_func(start, end, table=args.table, **defaults)
        else:
            result = run_func(window, table=args.table, **defaults)
        if inspect.iscoroutine(result):
            result = asyncio.run(result)
        if isinstance(result, dict):
            params.update(result)
>>>>>>> 2cd5933a

    # Training dispatch
    if args.profile_gpu:
        cmd = ["rgp.exe", "--process", str(os.getpid())]
        try:
            subprocess.Popen(cmd)
            print("Started AMD RGP profiler:", " ".join(cmd))
        except Exception:
            print("GPU profiling enabled. Run: {}".format(" ".join(cmd)))

    if args.federated:
        if not args.start_ts or not args.end_ts:
            raise SystemExit("--federated requires --start-ts and --end-ts")
        model, metrics = trainer_fn(  # type: ignore[assignment]
            args.start_ts,
            args.end_ts,
            config_path=args.cfg,
            params_override=params,
            table=args.table,
        )
    else:
        X, y = _make_dummy_data()
        model, metrics = trainer_fn(
            X,
            y,
            params,
            use_gpu=args.use_gpu,
            profile_gpu=args.profile_gpu,
        )  # type: ignore[arg-type]

    print("Training completed. Metrics:")
    for k, v in metrics.items():
        print(f"{k}: {v}")


if __name__ == "__main__":  # pragma: no cover - manual execution
    main()<|MERGE_RESOLUTION|>--- conflicted
+++ resolved
@@ -216,7 +216,6 @@
     # Optuna optimisation
     if args.optuna:
         try:
-<<<<<<< HEAD
             import optuna_search as optuna_optimizer
         except Exception:
             try:
@@ -246,7 +245,6 @@
                 optuna_params = fn(start_ts, end_ts, table=args.table, **defaults)
         if isinstance(optuna_params, dict):
             params.update(optuna_params)
-=======
             try:
                 import optuna_search as optuna_mod
             except Exception:  # pragma: no cover - fallback name
@@ -270,7 +268,6 @@
             result = asyncio.run(result)
         if isinstance(result, dict):
             params.update(result)
->>>>>>> 2cd5933a
 
     # Training dispatch
     if args.profile_gpu:
