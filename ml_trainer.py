"""Command line interface for running coinTrader training tasks."""

from __future__ import annotations

import argparse
import asyncio
from datetime import datetime, timedelta
from typing import Any, Dict, Tuple
import os
from dotenv import load_dotenv
import subprocess


import numpy as np
import pandas as pd
import yaml

load_dotenv()

try:
    from trainers.regime_lgbm import train_regime_lgbm
except Exception:  # pragma: no cover - optional during tests
    train_regime_lgbm = None  # type: ignore

from data_import import download_historical_data, insert_to_supabase
import historical_data_importer

try:  # pragma: no cover - optional dependency
    from federated_trainer import train_federated_regime
except Exception:  # pragma: no cover - missing during testing
    try:  # pragma: no cover - federated trainer may be optional
        from trainers.federated import train_federated_regime
    except Exception:  # pragma: no cover - trainer not available
        train_federated_regime = None  # type: ignore

TRAINERS = {
    "regime": (train_regime_lgbm, "regime_lgbm"),
}


def load_cfg(path: str) -> Dict[str, Any]:
    """Load YAML configuration with sensible defaults."""
    with open(path, "r") as fh:
        cfg = yaml.safe_load(fh) or {}

    for key in ("regime_lgbm", "federated_regime"):
        section = cfg.get(key)
        if isinstance(section, dict):
            section.setdefault("device_type", "gpu")
    return cfg


def _make_dummy_data(n: int = 200) -> Tuple[pd.DataFrame, pd.Series]:
    """Generate a small synthetic dataset for local testing."""
    rng = np.random.default_rng(0)
    df = pd.DataFrame(
        {
            "price": rng.random(n) * 100,
            "high": rng.random(n) * 100,
            "low": rng.random(n) * 100,
        }
    )
    return df, pd.Series(rng.integers(0, 2, size=n))


def main() -> None:  # pragma: no cover - CLI entry
    parser = argparse.ArgumentParser(description="coinTrader trainer CLI")
    sub = parser.add_subparsers(dest="command", required=True)

    train_p = sub.add_parser("train", help="Train a model")
    train_p.add_argument("task", help="Task to train, e.g. 'regime'")
    train_p.add_argument("--cfg", default="cfg.yaml", help="Config file path")
    train_p.add_argument("--use-gpu", action="store_true", help="Enable GPU training")
    train_p.add_argument("--gpu-platform-id", type=int, default=None, help="OpenCL platform id")
    train_p.add_argument("--gpu-device-id", type=int, default=None, help="OpenCL device id")
    train_p.add_argument("--swarm", action="store_true", help="Run hyperparameter swarm search before training")
    train_p.add_argument("--federated", action="store_true", help="Use federated learning (regime task only)")
    train_p.add_argument("--start-ts", help="Data start timestamp (ISO format)")
    train_p.add_argument("--end-ts", help="Data end timestamp (ISO format)")
    train_p.add_argument("--profile-gpu", action="store_true", help="Profile GPU usage with AMD RGP")

    csv_p = sub.add_parser("import-csv", help="Import historical CSV data")
    csv_p.add_argument("csv", help="CSV file path")
    csv_p.add_argument("--symbol", required=True, help="Trading pair symbol")
    csv_p.add_argument("--start-ts", help="Start timestamp (ISO)")
    csv_p.add_argument("--end-ts", help="End timestamp (ISO)")
    csv_p.add_argument(
        "--table",
<<<<<<< HEAD
        help="Supabase table name (defaults to historical_prices_<symbol>)",
=======
        default="historical_prices",
        help="Supabase table name",
>>>>>>> c2322f48
    )

    import_p = sub.add_parser("import-data", help="Download historical data and insert to Supabase")
    import_p.add_argument("--source-url", required=True, help="HTTP endpoint for historical data")
    import_p.add_argument("--symbol", required=True, help="Trading pair symbol")
    import_p.add_argument("--start-ts", required=True, help="Data start timestamp (ISO)")
    import_p.add_argument("--end-ts", required=True, help="Data end timestamp (ISO)")
    import_p.add_argument("--output-file", required=True, help="File to store downloaded data")
    import_p.add_argument("--batch-size", type=int, default=1000, help="Insert batch size")

    args = parser.parse_args()

    if args.command == "import-data":
        df = download_historical_data(
            args.source_url,
            args.symbol,
            args.start_ts,
            args.end_ts,
            batch_size=args.batch_size,
            output_file=args.output_file,
        )
        insert_to_supabase(df, batch_size=args.batch_size)
        return

    if args.command == "import-csv":
        df = historical_data_importer.download_historical_data(
            args.csv,
            symbol=args.symbol,
            start_ts=args.start_ts,
            end_ts=args.end_ts,
        )
        url = os.environ.get("SUPABASE_URL")
        key = os.environ.get("SUPABASE_SERVICE_KEY") or os.environ.get("SUPABASE_KEY")
        if not url or not key:
            raise SystemExit("SUPABASE_URL and service key must be set")
        table = args.table or f"historical_prices_{args.symbol.lower()}"
        historical_data_importer.insert_to_supabase(
            df, url, key, table=table, symbol=args.symbol
        )
        return

    cfg = load_cfg(args.cfg)

    if args.command != "train":
        raise SystemExit("Unknown command")

    if args.task not in TRAINERS:
        raise SystemExit(f"Unknown task: {args.task}")

    trainer_fn, cfg_key = TRAINERS[args.task]
    if args.federated:
        if args.task != "regime":
            raise SystemExit("--federated only supported for 'regime' task")
        if train_federated_regime is None:
            raise SystemExit("Federated training not supported")
        trainer_fn = train_federated_regime
        cfg_key = "federated_regime"

    params = cfg.get(cfg_key, {}).copy()

    # GPU parameter overrides
    if args.use_gpu:
        params["device_type"] = "gpu"
    if args.gpu_platform_id is not None:
        params["gpu_platform_id"] = args.gpu_platform_id
    if args.gpu_device_id is not None:
        params["gpu_device_id"] = args.gpu_device_id

    # Swarm optimisation
    if args.swarm:
        try:
            import swarm_sim
        except Exception as exc:  # pragma: no cover - optional dependency
            raise SystemExit("--swarm requires the 'swarm_sim' module to be installed") from exc
        end_ts = datetime.utcnow()
        start_ts = end_ts - timedelta(days=7)
        swarm_params = asyncio.run(swarm_sim.run_swarm_search(start_ts, end_ts))
        if isinstance(swarm_params, dict):
            params.update(swarm_params)

    # Training dispatch
    if args.profile_gpu:
        cmd = ["rgp.exe", "--process", str(os.getpid())]
        try:
            subprocess.Popen(cmd)
            print("Started AMD RGP profiler:", " ".join(cmd))
        except Exception:
            print("GPU profiling enabled. Run: {}".format(" ".join(cmd)))

    if args.federated:
        if not args.start_ts or not args.end_ts:
            raise SystemExit("--federated requires --start-ts and --end-ts")
        model, metrics = trainer_fn(  # type: ignore[assignment]
            args.start_ts,
            args.end_ts,
            config_path=args.cfg,
            params_override=params,
        )
    else:
        X, y = _make_dummy_data()
        model, metrics = trainer_fn(
            X,
            y,
            params,
            use_gpu=args.use_gpu,
            profile_gpu=args.profile_gpu,
        )  # type: ignore[arg-type]

    print("Training completed. Metrics:")
    for k, v in metrics.items():
        print(f"{k}: {v}")


if __name__ == "__main__":  # pragma: no cover - manual execution
    main()<|MERGE_RESOLUTION|>--- conflicted
+++ resolved
@@ -86,12 +86,9 @@
     csv_p.add_argument("--end-ts", help="End timestamp (ISO)")
     csv_p.add_argument(
         "--table",
-<<<<<<< HEAD
         help="Supabase table name (defaults to historical_prices_<symbol>)",
-=======
         default="historical_prices",
         help="Supabase table name",
->>>>>>> c2322f48
     )
 
     import_p = sub.add_parser("import-data", help="Download historical data and insert to Supabase")
