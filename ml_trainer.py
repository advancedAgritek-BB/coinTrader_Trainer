--- conflicted
+++ resolved
@@ -5,15 +5,12 @@
 import numpy as np
 import pandas as pd
 
-<<<<<<< HEAD
 from trainers.regime_lgbm import train_regime_lgbm
 try:  # Federated training may be optional
     from trainers.federated_regime import train_federated_regime
 except Exception:  # pragma: no cover - trainer not available
     train_federated_regime = None
-=======
 from trainers.regime_lgbm import train_regime_lgbm, train_federated_regime
->>>>>>> b3cd423c
 
 TRAINERS = {
     "regime": (train_regime_lgbm, "regime_lgbm"),
@@ -70,15 +67,12 @@
     train_p.add_argument("--use-gpu", action="store_true", help="Enable GPU training")
     train_p.add_argument("--gpu-platform-id", type=int, default=None, help="OpenCL platform id")
     train_p.add_argument("--gpu-device-id", type=int, default=None, help="OpenCL device id")
-<<<<<<< HEAD
     train_p.add_argument("--federated", action="store_true", help="Use federated training")
-=======
     train_p.add_argument(
         "--federated",
         action="store_true",
         help="Use federated learning when training the 'regime' task",
     )
->>>>>>> b3cd423c
 
     args = parser.parse_args()
 
@@ -88,7 +82,6 @@
         if args.task not in TRAINERS:
             raise SystemExit(f"Unknown task: {args.task}")
         trainer_fn, cfg_key = TRAINERS[args.task]
-<<<<<<< HEAD
         if args.federated:
             if train_federated_regime is None:
                 raise SystemExit("Federated training not supported")
@@ -96,11 +89,9 @@
             params = cfg.get("federated_regime", {})
         else:
             params = cfg.get(cfg_key, {})
-=======
         if args.federated and args.task == "regime":
             trainer_fn = train_federated_regime
         params = cfg.get(cfg_key, {})
->>>>>>> b3cd423c
         if args.gpu_platform_id is not None:
             params["gpu_platform_id"] = args.gpu_platform_id
         if args.gpu_device_id is not None:
