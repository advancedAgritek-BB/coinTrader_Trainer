--- conflicted
+++ resolved
@@ -259,17 +259,13 @@
                 )
             else:
                 optuna_params = fn(start_ts, end_ts, table=args.table, **defaults)
-<<<<<<< HEAD
-=======
         if isinstance(optuna_params, dict):
             params.update(optuna_params)
                 result = fn(start_ts, end_ts, table=args.table, **defaults)
->>>>>>> 17b824e4
         except Exception as exc:  # pragma: no cover - optional dependency
             raise SystemExit(
                 "--optuna requires the 'optuna_optimizer' module to be installed"
             ) from exc
-<<<<<<< HEAD
         else:
             if isinstance(optuna_params, dict):
                 params.update(optuna_params)
@@ -290,7 +286,6 @@
             result = run_func(window, table=args.table, **defaults)
         if inspect.iscoroutine(result):
             result = asyncio.run(result)
-=======
 
         if not isinstance(result, dict):
             try:
@@ -312,7 +307,6 @@
             if inspect.iscoroutine(result):
                 result = asyncio.run(result)
 
->>>>>>> 17b824e4
         if isinstance(result, dict):
             params.update(result)
                 optuna_params = fn(start_ts, end_ts, table=args.table, **defaults)
