--- conflicted
+++ resolved
@@ -3,7 +3,6 @@
 from __future__ import annotations
 
 from datetime import datetime
-<<<<<<< HEAD
 from typing import Optional
 
 
@@ -78,11 +77,6 @@
         from trainers.regime_lgbm import train_regime_lgbm
 
         model, _ = train_regime_lgbm(X, y, params, use_gpu=use_gpu, tune=optuna)
-=======
-
-import lightgbm as lgb
-import pandas as pd
-
 from cointrainer.registry import save_model
 from cointrainer.features.build import build_features, make_labels
 
@@ -122,18 +116,15 @@
 
     model = lgb.LGBMClassifier(**lgb_params)
     model.fit(X, y)
->>>>>>> 564c152e
 
     ts = datetime.utcnow().strftime("%Y%m%d-%H%M%S")
     key = f"models/regime/{symbol}/{ts}_model.pkl"
     blob = pickle.dumps(model)
-<<<<<<< HEAD
     save_model(key, blob, {"symbol": symbol, "horizon": horizon})
     print(f"models/regime/{symbol}/LATEST.json")
 
 
 __all__ = ["run"]
-=======
     metadata = {**feat_meta, **label_meta}
     save_model(key, blob, metadata)
     return model
@@ -156,5 +147,4 @@
     raise SystemExit(main())
 
 
-__all__ = ["train_regime_model", "main"]
->>>>>>> 564c152e
+__all__ = ["train_regime_model", "main"]