from __future__ import annotations

import time
from dataclasses import dataclass
from pathlib import Path

import numpy as np
import pandas as pd

from cointrainer.features.simple_indicators import atr, ema, obv, roc, rsi
from cointrainer.io.csv7 import read_csv7

try:
    # Optional at import time; actual training imports happen inside train()
    from lightgbm import LGBMClassifier  # type: ignore
except Exception:
    LGBMClassifier = None  # type: ignore

@dataclass
class TrainConfig:
    symbol: str = "XRPUSD"
    horizon: int = 15                   # bars
    hold: float = 0.0015                # 0.15%
    n_estimators: int = 400
    learning_rate: float = 0.05
    num_leaves: int = 63
    random_state: int = 42
    outdir: Path = Path("local_models")
    write_predictions: bool = True
    publish_to_registry: bool = False   # if True and env is present, also publish to registry

FEATURE_LIST = ["ema_8","ema_21","rsi_14","atr_14","roc_5","obv"]

def make_features(df: pd.DataFrame) -> pd.DataFrame:
    close = df["close"]
    high = df["high"]
    low = df["low"]
    volume = df["volume"]
    X = pd.DataFrame(index=df.index)
    X["ema_8"] = ema(close, 8)
    X["ema_21"] = ema(close, 21)
    X["rsi_14"] = rsi(close, 14)
    X["atr_14"] = atr(high, low, close, 14)
    X["roc_5"] = roc(close, 5)
    X["obv"] = obv(close, volume)
    return X

def make_labels(close: pd.Series, horizon: int, hold: float) -> pd.Series:
    future_ret = close.pct_change(horizon).shift(-horizon)
    y = np.where(future_ret >  hold,  1, np.where(future_ret < -hold, -1, 0))
    return pd.Series(y, index=close.index)

def _fit_model(X: pd.DataFrame, y: pd.Series):
    if LGBMClassifier is None:
        raise RuntimeError("LightGBM is not installed. Install with: pip install lightgbm")
    model = LGBMClassifier(
        n_estimators=400, learning_rate=0.05, num_leaves=63,
        objective="multiclass", class_weight="balanced",
        n_jobs=-1, random_state=42
    )
    model.fit(X, y)
    return model

def _save_local(model, cfg: TrainConfig, metadata: dict) -> Path:
    import json

    import joblib
    cfg.outdir.mkdir(parents=True, exist_ok=True)
    path = cfg.outdir / f"{cfg.symbol.lower()}_regime_lgbm.pkl"
    joblib.dump(model, path)
    (cfg.outdir / f"{cfg.symbol.lower()}_metadata.json").write_text(json.dumps(metadata))
    return path

def _maybe_publish_registry(model_bytes: bytes, metadata: dict, cfg: TrainConfig) -> str | None:
    if not cfg.publish_to_registry:
        return None
    try:
        from cointrainer import registry  # lazy import
        ts = time.strftime("%Y%m%d-%H%M%S")
        key = f"models/regime/{cfg.symbol}/{ts}_regime_lgbm.pkl"
        registry.save_model(key, model_bytes, metadata)
        return key
    except Exception:
        return None

def train_from_csv7(
<<<<<<< HEAD
    csv_path: Path | str, cfg: TrainConfig, limit_rows: int | None = None
) -> tuple[object, dict]:
    df = read_csv7(csv_path)
    if limit_rows is not None:
=======
    csv_path: Path | str, cfg: TrainConfig, *, limit_rows: int | None = None
) -> tuple[object, dict]:
    df = read_csv7(csv_path)
    if limit_rows and limit_rows > 0:
        # Take the tail (most recent) rows
>>>>>>> f1e01845
        df = df.tail(int(limit_rows))
    X_all = make_features(df).dropna()
    y_all = make_labels(df.loc[X_all.index, "close"], cfg.horizon, cfg.hold)
    m = y_all.notna()
    X = X_all[m]
    y = y_all[m]

    model = _fit_model(X, y)

    metadata = {
        "schema_version": "1",
        "feature_list": FEATURE_LIST,
        "label_order": [-1, 0, 1],
        "horizon": f"{cfg.horizon}m",
        "thresholds": {"hold": cfg.hold},
        "symbol": cfg.symbol,
    }

    # Save local
    _save_local(model, cfg, metadata)

    # Optional registry publish
    try:
        import io

        import joblib
        buf = io.BytesIO()
        joblib.dump(model, buf)
        _maybe_publish_registry(buf.getvalue(), metadata, cfg)
    except Exception:
        pass

    # Optional predictions CSV for inspection
    if cfg.write_predictions:
        try:
            proba = model.predict_proba(X.values)
            idx = proba.argmax(axis=1)
            index_to_class = [-1, 0, 1]
            classes = [index_to_class[i] for i in idx]
            score = proba.max(axis=1)
            out = pd.DataFrame(index=X.index)
            out["class"] = classes
            out["action"] = pd.Series(classes, index=out.index).map({-1:"short",0:"flat",1:"long"})
            out["score"] = score
            out_path = cfg.outdir / f"{cfg.symbol.lower()}_predictions.csv"
            out.to_csv(out_path, index=True)
        except Exception:
            pass

    return model, metadata<|MERGE_RESOLUTION|>--- conflicted
+++ resolved
@@ -84,18 +84,15 @@
         return None
 
 def train_from_csv7(
-<<<<<<< HEAD
     csv_path: Path | str, cfg: TrainConfig, limit_rows: int | None = None
 ) -> tuple[object, dict]:
     df = read_csv7(csv_path)
     if limit_rows is not None:
-=======
     csv_path: Path | str, cfg: TrainConfig, *, limit_rows: int | None = None
 ) -> tuple[object, dict]:
     df = read_csv7(csv_path)
     if limit_rows and limit_rows > 0:
         # Take the tail (most recent) rows
->>>>>>> f1e01845
         df = df.tail(int(limit_rows))
     X_all = make_features(df).dropna()
     y_all = make_labels(df.loc[X_all.index, "close"], cfg.horizon, cfg.hold)
