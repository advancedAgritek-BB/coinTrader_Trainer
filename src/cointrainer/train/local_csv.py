from __future__ import annotations

import hashlib
import subprocess
from dataclasses import dataclass
from pathlib import Path

import numpy as np
import pandas as pd
from sklearn.metrics import accuracy_score, f1_score

from cointrainer.features.simple_indicators import atr, ema, obv, roc, rsi
from cointrainer.io.csv7 import read_csv7

try:  # Optional at import time; actual training imports happen inside _fit_model()
    from lightgbm import LGBMClassifier  # type: ignore
except Exception:  # pragma: no cover - lightgbm may be absent
    LGBMClassifier = None  # type: ignore

@dataclass
class TrainConfig:
    symbol: str = "XRPUSD"
    horizon: int = 15  # bars
    hold: float = 0.0015  # 0.15%
    n_estimators: int = 400
    learning_rate: float = 0.05
    num_leaves: int = 63
    random_state: int = 42
    outdir: Path = Path("local_models")
    write_predictions: bool = True
    publish_to_registry: bool = False  # if True and env is present, also publish to registry
    # GPU / performance knobs
    device_type: str = "gpu"          # "cpu" | "gpu" | "cuda"
    gpu_platform_id: int | None = None  # -1 means default
    gpu_device_id: int | None = None    # -1 means default
    max_bin: int = 63                  # GPU best practice
    gpu_use_dp: bool = False           # single-precision by default
    n_jobs: int | None = None          # threads for LightGBM wrapper

FEATURE_LIST = ["ema_8","ema_21","rsi_14","atr_14","roc_5","obv"]

def make_features(df: pd.DataFrame) -> pd.DataFrame:
    close = df["close"]
    high = df["high"]
    low = df["low"]
    volume = df["volume"]
    X = pd.DataFrame(index=df.index)
    X["ema_8"] = ema(close, 8)
    X["ema_21"] = ema(close, 21)
    X["rsi_14"] = rsi(close, 14)
    X["atr_14"] = atr(high, low, close, 14)
    X["roc_5"] = roc(close, 5)
    X["obv"] = obv(close, volume)
    return X

def make_labels(close: pd.Series, horizon: int, hold: float) -> pd.Series:
    future_ret = close.pct_change(horizon).shift(-horizon)
    y = np.where(future_ret >  hold,  1, np.where(future_ret < -hold, -1, 0))
    return pd.Series(y, index=close.index)

def _fit_model(X: pd.DataFrame, y: pd.Series, cfg: TrainConfig):
    if LGBMClassifier is None:
        raise RuntimeError(
            "LightGBM is not installed. Install with: pip install lightgbm"
        )

    params = {
        "n_estimators": cfg.n_estimators,
        "learning_rate": cfg.learning_rate,
        "num_leaves": cfg.num_leaves,
        "objective": "multiclass",
        "num_class": 3,
        "class_weight": "balanced",
        "n_jobs": cfg.n_jobs if cfg.n_jobs is not None else -1,
        "random_state": cfg.random_state,
<<<<<<< HEAD
        "num_class": 3,
=======
>>>>>>> 103c0bd0
        "device_type": cfg.device_type,
        "max_bin": cfg.max_bin,
        "gpu_use_dp": cfg.gpu_use_dp,
    }
    if cfg.gpu_platform_id is not None:
        params["gpu_platform_id"] = cfg.gpu_platform_id
    if cfg.gpu_device_id is not None:
        params["gpu_device_id"] = cfg.gpu_device_id

    try:
        model = LGBMClassifier(**params)
        model.fit(X, y)
        return model
    except Exception:
        if cfg.device_type != "cpu":
            params["device_type"] = "cpu"
            params.pop("gpu_platform_id", None)
            params.pop("gpu_device_id", None)
            model = LGBMClassifier(**params)
            model.fit(X, y)
            return model
        raise
<<<<<<< HEAD


def _dataset_fingerprint(X: pd.DataFrame, y: pd.Series) -> str:
    h = hashlib.sha256()
    h.update(pd.util.hash_pandas_object(X, index=True).values.tobytes())
    h.update(pd.util.hash_pandas_object(y, index=True).values.tobytes())
    return h.hexdigest()


def _get_current_git_sha() -> str:
    try:
        return (
            subprocess.check_output(["git", "rev-parse", "HEAD"]).decode().strip()
        )
    except Exception:  # pragma: no cover - git may be absent
        return "unknown"
=======
>>>>>>> 103c0bd0

def _save_local(model, cfg: TrainConfig, metadata: dict) -> Path:
    import json

    import joblib
    cfg.outdir.mkdir(parents=True, exist_ok=True)
    path = cfg.outdir / f"{cfg.symbol.lower()}_regime_lgbm.pkl"
    joblib.dump(model, path)
    (cfg.outdir / f"{cfg.symbol.lower()}_metadata.json").write_text(json.dumps(metadata))
    return path


def _maybe_publish_registry(
    model: object,
    metadata: dict,
    cfg: TrainConfig,
    metrics: dict,
    dataset_hash: str,
    config: dict,
) -> None:
    if not cfg.publish_to_registry:
        return None
    try:
        from cointrainer.registry import SupabaseRegistry

        reg = SupabaseRegistry()
        reg.publish_regime_model(
            model_obj=model,
            symbol=cfg.symbol,
            horizon=f"{cfg.horizon}m",
            feature_list=metadata["feature_list"],
            label_order=metadata["label_order"],
            thresholds={"hold": cfg.hold},
            metrics=metrics,
            config=config,
            code_sha=_get_current_git_sha(),
            data_fingerprint=dataset_hash,
        )
    except Exception:
        print("publish skipped")

def train_from_csv7(
    csv_path: Path | str, cfg: TrainConfig, *, limit_rows: int | None = None
) -> tuple[object, dict]:
    df = read_csv7(csv_path)
    if limit_rows and limit_rows > 0:
        # Take the tail (most recent) rows
        df = df.tail(int(limit_rows))
    X_all = make_features(df).dropna()
    y_all = make_labels(df.loc[X_all.index, "close"], cfg.horizon, cfg.hold)
    m = y_all.notna()
    X = X_all[m]
    y = y_all[m]

    model = _fit_model(X, y, cfg)

    metadata = {
        "schema_version": "1",
        "feature_list": FEATURE_LIST,
        "label_order": [-1, 0, 1],
        "horizon": f"{cfg.horizon}m",
        "thresholds": {"hold": cfg.hold},
        "symbol": cfg.symbol,
    }

    # Save local
    _save_local(model, cfg, metadata)

    # Metrics + optional registry publish
    preds = model.predict(X)
    metrics = {
        "accuracy": float(accuracy_score(y, preds)),
        "f1": float(f1_score(y, preds, average="macro")),
    }
    fingerprint = _dataset_fingerprint(X, y)
    config = {**vars(cfg), "outdir": str(cfg.outdir)}
    _maybe_publish_registry(model, metadata, cfg, metrics, fingerprint, config)

    # Optional predictions CSV for inspection
    if cfg.write_predictions:
        try:
            proba = model.predict_proba(X.values)
            idx = proba.argmax(axis=1)
            index_to_class = [-1, 0, 1]
            classes = [index_to_class[i] for i in idx]
            score = proba.max(axis=1)
            out = pd.DataFrame(index=X.index)
            out["class"] = classes
            out["action"] = pd.Series(classes, index=out.index).map({-1:"short",0:"flat",1:"long"})
            out["score"] = score
            out_path = cfg.outdir / f"{cfg.symbol.lower()}_predictions.csv"
            out.to_csv(out_path, index=True)
        except Exception:
            pass

    return model, metadata<|MERGE_RESOLUTION|>--- conflicted
+++ resolved
@@ -73,10 +73,6 @@
         "class_weight": "balanced",
         "n_jobs": cfg.n_jobs if cfg.n_jobs is not None else -1,
         "random_state": cfg.random_state,
-<<<<<<< HEAD
-        "num_class": 3,
-=======
->>>>>>> 103c0bd0
         "device_type": cfg.device_type,
         "max_bin": cfg.max_bin,
         "gpu_use_dp": cfg.gpu_use_dp,
@@ -99,7 +95,6 @@
             model.fit(X, y)
             return model
         raise
-<<<<<<< HEAD
 
 
 def _dataset_fingerprint(X: pd.DataFrame, y: pd.Series) -> str:
@@ -116,8 +111,6 @@
         )
     except Exception:  # pragma: no cover - git may be absent
         return "unknown"
-=======
->>>>>>> 103c0bd0
 
 def _save_local(model, cfg: TrainConfig, metadata: dict) -> Path:
     import json
