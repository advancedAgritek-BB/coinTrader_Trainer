--- conflicted
+++ resolved
@@ -415,7 +415,6 @@
     csv_train_batch.add_argument("--n-jobs", type=int, default=None)
     csv_train_batch.set_defaults(func=_cmd_csv_train_batch)
 
-<<<<<<< HEAD
     csv_train_agg = sub.add_parser(
         "csv-train-aggregate",
         help="Aggregate many CSVs into one training run (global or per-pair).",
@@ -473,7 +472,6 @@
     csv_train_agg.add_argument("--n-jobs", type=int, default=0)
     csv_train_agg.add_argument("--random-state", type=int, default=42)
     csv_train_agg.set_defaults(func=_cmd_csv_train_aggregate)
-=======
     agg = sub.add_parser(
         "csv-train-aggregate",
         help="Aggregate many CSVs and train a single GLOBAL model (default) or per-pair models.",
@@ -497,7 +495,6 @@
     agg.add_argument("--n-jobs", type=int, default=0)
     agg.add_argument("--publish", action="store_true")
     agg.add_argument("--outdir", default="local_models")
->>>>>>> 33a5e382
 
     ab = sub.add_parser(
         "autobacktest",
