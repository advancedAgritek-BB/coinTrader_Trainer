"""Utilities for environment setup tasks like building LightGBM."""

from __future__ import annotations

import argparse
import glob
import logging
import os
import platform
import shutil
import subprocess
from datetime import datetime, timedelta
from pathlib import Path

import numpy as np
import pandas as pd
import yaml
from dotenv import load_dotenv
from supabase import create_client

from data_loader import fetch_trade_logs
from evaluation import simulate_signal_pnl
from feature_engineering import make_features
from registry import ModelRegistry
from trainers.regime_lgbm import train_regime_lgbm

try:  # optional dependency
    import pyopencl as cl
except Exception as exc:  # pragma: no cover - pyopencl may be absent
    cl = None  # type: ignore
    logging.getLogger(__name__).warning("pyopencl not available: %s", exc)

load_dotenv()


logger = logging.getLogger(__name__)


def load_cfg(path: str) -> dict:
    """Load YAML configuration file and return a dictionary with defaults."""
    with open(path, "r") as f:
        cfg = yaml.safe_load(f) or {}

    cfg.setdefault("default_window_days", 7)
    return cfg


def parse_args() -> argparse.Namespace:
    parser = argparse.ArgumentParser(description="Training pipeline")
    parser.add_argument("--cfg", default="cfg.yaml", help="Config file path")
    parser.add_argument("--start-ts", help="Start timestamp ISO format")
    parser.add_argument("--end-ts", help="End timestamp ISO format")
    parser.add_argument("--table", default="ohlc_data", help="Supabase table name")
    return parser.parse_args()


def main() -> None:
    args = parse_args()
    cfg = load_cfg(args.cfg)
    params = cfg.get("regime_lgbm", {})

    url = os.environ.get("SUPABASE_URL")
    key = os.environ.get("SUPABASE_KEY") or os.environ.get("SUPABASE_SERVICE_KEY")
    if not url or not key:
        raise ValueError(
            "SUPABASE_URL and SUPABASE_KEY environment variables must be set"
        )

    check_clinfo_gpu()

    # Import and invoke LightGBM GPU wheel helper
    try:
        from lightgbm_gpu_build import build_and_upload_lightgbm_wheel
    except (
        ImportError
    ) as exc:  # pragma: no cover - helper may not be available during tests
        logger.warning("GPU wheel helper unavailable: %s", exc)
        build_and_upload_lightgbm_wheel = None
    if build_and_upload_lightgbm_wheel is not None:
        build_and_upload_lightgbm_wheel(url, key)
        verify_opencl()

    end_ts = pd.to_datetime(args.end_ts) if args.end_ts else datetime.utcnow()
    window = cfg.get("default_window_days", 7)
    start_ts = (
        pd.to_datetime(args.start_ts)
        if args.start_ts
        else end_ts - timedelta(days=window)
    )

    df = fetch_trade_logs(start_ts, end_ts, table=args.table)
    if "timestamp" in df.columns and "ts" not in df.columns:
        df = df.rename(columns={"timestamp": "ts"})

    df = make_features(df)
    if "target" not in df.columns:
        raise ValueError("Data must contain a 'target' column for training")

    X = df.drop(columns=["target"])
    y = df["target"]

    model, metrics = train_regime_lgbm(X, y, params, use_gpu=True)

    preds = model.predict(X)
<<<<<<< HEAD

    labels = preds.argmax(axis=1) - 1
    sharpe = simulate_signal_pnl(df, labels)
=======
    if preds.ndim > 1:
        pred_labels = np.argmax(preds, axis=1)
    else:
        pred_labels = (preds >= 0.5).astype(int)
    sharpe = simulate_signal_pnl(df, pred_labels)
>>>>>>> c1e037c6
    eval_metrics = {"sharpe": sharpe}

    registry = ModelRegistry(url, key)
    registry.upload(model, "regime_model", {**metrics, **eval_metrics})


if __name__ == "__main__":
    main()


def check_clinfo_gpu() -> bool:
    """Return True if clinfo reports a GPU device."""
    exe = shutil.which("clinfo") or shutil.which("rocminfo")
    if not exe:
        raise RuntimeError("clinfo not found; GPU device check failed")
    try:
        result = subprocess.run([exe], capture_output=True, text=True)
    except Exception as exc:  # pragma: no cover - subprocess errors are unlikely
        raise RuntimeError(f"failed to run {exe}: {exc}") from exc
    output = result.stdout + result.stderr
    if "GPU" in output.upper():
        return True
    raise RuntimeError("No GPU device detected via clinfo")


def ensure_lightgbm_gpu(
    supabase_url: str, supabase_key: str, script_path: str | None = None
) -> bool:
    """Ensure a GPU-enabled LightGBM build and upload wheels to Supabase.

    When running on Windows and LightGBM with GPU support is not available,
    ``build_lightgbm_gpu.ps1`` is invoked via ``subprocess`` to build the
    wheel. All wheels produced are uploaded to the ``wheels`` bucket in
    Supabase using ``create_client``.

    Parameters
    ----------
    supabase_url : str
        Supabase project URL.
    supabase_key : str
        Service role key or other API key with storage access.
    script_path : str, optional
        Path to the PowerShell build script. Defaults to ``build_lightgbm_gpu.ps1``
        located next to this module.

    Returns
    -------
    bool
        ``True`` if a build was performed and wheels uploaded, ``False`` if
        skipped because GPU-enabled LightGBM was already installed or the
        platform is not Windows.
    """

    if platform.system() != "Windows":
        return False

    logger.info("Checking existing LightGBM GPU support")
    try:
        import lightgbm as lgb

        lgb.train(
            {"device_type": "gpu", "gpu_platform_id": 0, "gpu_device_id": 0},
            lgb.Dataset([[1.0]], label=[0]),
            num_boost_round=1,
        )
        return False
    except Exception:
        pass

    script = Path(script_path or Path(__file__).with_name("build_lightgbm_gpu.ps1"))
    logger.info("Running %s", script)
    subprocess.run(
        [
            "powershell",
            "-ExecutionPolicy",
            "Bypass",
            "-File",
            str(script),
        ],
        check=True,
    )

    wheel_dir = script.with_name("LightGBM").joinpath("python-package", "dist")
    wheels = glob.glob(str(wheel_dir / "*.whl"))

    sb = create_client(supabase_url, supabase_key)
    bucket = sb.storage.from_("wheels")
    for whl in wheels:
        with open(whl, "rb") as fh:
            bucket.upload(os.path.basename(whl), fh)
        logger.info("Uploaded %s to Supabase", os.path.basename(whl))
    return True


def verify_opencl():
    if cl is None:
        raise ValueError("pyopencl not installed")

    platforms = cl.get_platforms()
    for plat in platforms:
        if "AMD" in plat.name:
            devices = plat.get_devices(cl.device_type.GPU)
            if devices:
                print(f"AMD GPU detected: {devices[0].name}")
                return True
    raise ValueError("No AMD OpenCL GPU detected")<|MERGE_RESOLUTION|>--- conflicted
+++ resolved
@@ -102,17 +102,14 @@
     model, metrics = train_regime_lgbm(X, y, params, use_gpu=True)
 
     preds = model.predict(X)
-<<<<<<< HEAD
 
     labels = preds.argmax(axis=1) - 1
     sharpe = simulate_signal_pnl(df, labels)
-=======
     if preds.ndim > 1:
         pred_labels = np.argmax(preds, axis=1)
     else:
         pred_labels = (preds >= 0.5).astype(int)
     sharpe = simulate_signal_pnl(df, pred_labels)
->>>>>>> c1e037c6
     eval_metrics = {"sharpe": sharpe}
 
     registry = ModelRegistry(url, key)
