"""Utilities for environment setup tasks like building LightGBM."""

from __future__ import annotations

import argparse
import glob
import logging
import os
import platform
import shutil
import subprocess
from datetime import datetime, timedelta
from pathlib import Path

import numpy as np
import pandas as pd
import yaml
from config import load_config
from supabase import create_client

from data_loader import fetch_trade_logs, _get_redis_client
from evaluation import full_strategy_eval, simulate_signal_pnl
from sklearn.utils import resample
from feature_engineering import make_features
from utils import validate_schema
from registry import ModelRegistry
from trainers.regime_lgbm import train_regime_lgbm

try:  # optional dependency
    import pyopencl as cl
except ImportError as exc:  # pragma: no cover - pyopencl may be absent
    cl = None  # type: ignore
    logging.getLogger(__name__).warning("pyopencl not available: %s", exc)


logger = logging.getLogger(__name__)


def load_cfg(path: str) -> dict:
    """Load YAML configuration file and return a dictionary with defaults."""
    with open(path, "r") as f:
        cfg = yaml.safe_load(f) or {}

    cfg.setdefault("default_window_days", 7)
    cfg.setdefault("backtest", {"slippage": 0.005, "costs": 0.002})
    return cfg


def parse_args() -> argparse.Namespace:
    parser = argparse.ArgumentParser(description="Training pipeline")
    parser.add_argument("--cfg", default="cfg.yaml", help="Config file path")
    parser.add_argument("--start-ts", help="Start timestamp ISO format")
    parser.add_argument("--end-ts", help="End timestamp ISO format")
    parser.add_argument("--table", default="ohlc_data", help="Supabase table name")
    parser.add_argument(
        "--feature-cache-key",
        help="Redis key for caching generated features",
    )
    parser.add_argument(
        "--no-generate-target",
        dest="generate_target",
        action="store_false",
        help="Do not create the target column automatically",
    )
    return parser.parse_args()


def main() -> None:
    args = parse_args()
    cfg = load_cfg(args.cfg)
    params = cfg.get("regime_lgbm", {})

    cfg_env = load_config()
    url = cfg_env.supabase_url
    key = cfg_env.supabase_key or cfg_env.supabase_service_key
    if not url or not key:
        raise ValueError(
            "SUPABASE_URL and SUPABASE_KEY environment variables must be set"
        )

    if check_clinfo_gpu():
        params.setdefault("device_type", "gpu")
        params.setdefault("gpu_platform_id", 0)
        params.setdefault("gpu_device_id", 0)
        use_gpu = True
    else:
        params["device_type"] = "cpu"
        logger.warning("GPU not detected; falling back to CPU")
        use_gpu = False

    # Import and invoke LightGBM GPU wheel helper
    try:
        from lightgbm_gpu_build import build_and_upload_lightgbm_wheel
    except (
        ImportError
    ) as exc:  # pragma: no cover - helper may not be available during tests
        logger.warning("GPU wheel helper unavailable: %s", exc)
        build_and_upload_lightgbm_wheel = None
    if build_and_upload_lightgbm_wheel is not None:
        build_and_upload_lightgbm_wheel(url, key)
        verify_opencl()

    end_ts = pd.to_datetime(args.end_ts) if args.end_ts else datetime.utcnow()
    window = cfg.get("default_window_days", 7)
    start_ts = (
        pd.to_datetime(args.start_ts)
        if args.start_ts
        else end_ts - timedelta(days=window)
    )

    df = fetch_trade_logs(start_ts, end_ts, table=args.table)
    if "timestamp" in df.columns and "ts" not in df.columns:
        df = df.rename(columns={"timestamp": "ts"})
    validate_schema(df, ["ts"])

    cache_key = getattr(args, "feature_cache_key", None)
    redis_client = _get_redis_client() if cache_key else None
    if redis_client is not None:
<<<<<<< HEAD
        try:
            df = make_features(
                df,
                redis_client=redis_client,
                cache_key=args.feature_cache_key,
                generate_target=args.generate_target,
            )
        except TypeError:
            df = make_features(
                df,
                redis_client=redis_client,
                cache_key=args.feature_cache_key,
            )
=======
        df = make_features(
            df,
            redis_client=redis_client,
            cache_key=cache_key,
        )
>>>>>>> 2d42b8cd
    else:
        try:
            df = make_features(df, generate_target=args.generate_target)
        except TypeError:
            df = make_features(df)
    if "target" not in df.columns:
        raise ValueError("Data must contain a 'target' column for training")

    # Balance labels by oversampling each class
    try:
        counts = df["target"].value_counts()
        max_count = counts.max()
        if len(counts) > 1 and max_count > 0:
            frames = [
                resample(g, replace=True, n_samples=max_count, random_state=42)
                for _, g in df.groupby("target")
            ]
            df = (
                pd.concat(frames)
                .sample(frac=1.0, random_state=42)
                .reset_index(drop=True)
            )
    except Exception:
        logging.exception("Failed to balance labels")

    X = df.drop(columns=["target"])
    y = df["target"]

    model, metrics = train_regime_lgbm(X, y, params, use_gpu=use_gpu)

    preds = model.predict(X)

    if preds.ndim > 1:
        pred_labels = preds.argmax(axis=1) - 1
    else:
        pred_labels = (preds >= 0.5).astype(int)

    bt_params = cfg.get("backtest", {})
    eval_metrics = simulate_signal_pnl(df, pred_labels, **bt_params)

    registry = ModelRegistry(url, key)
    registry.upload(model, "regime_model", {**metrics, **eval_metrics})


if __name__ == "__main__":
    main()


def check_clinfo_gpu() -> bool:
    """Return ``True`` if an AMD GPU OpenCL device is available."""
    if cl is None:
        logger.warning("pyopencl not installed; skipping GPU check")
        return False

    try:
        platforms = cl.get_platforms()
    except Exception as exc:  # pragma: no cover - OpenCL query failures are rare
        logger.warning("OpenCL detection failed: %s", exc)
        return False

    for platform in platforms:
        names = [getattr(platform, "name", "")]
        try:
            devices = platform.get_devices()
        except Exception:
            devices = []
        names.extend(getattr(dev, "name", "") for dev in devices)
        for name in names:
            lname = str(name).lower()
            if "amd" in lname or "radeon" in lname:
                return True

    logger.warning("No AMD GPU device found")
    return False


def ensure_lightgbm_gpu(
    supabase_url: str, supabase_key: str, script_path: str | None = None
) -> bool:
    """Ensure a GPU-enabled LightGBM build and upload wheels to Supabase.

    When running on Windows and LightGBM with GPU support is not available,
    ``build_lightgbm_gpu.ps1`` is invoked via ``subprocess`` to build the
    wheel. All wheels produced are uploaded to the ``wheels`` bucket in
    Supabase using ``create_client``.

    Parameters
    ----------
    supabase_url : str
        Supabase project URL.
    supabase_key : str
        Service role key or other API key with storage access.
    script_path : str, optional
        Path to the PowerShell build script. Defaults to ``build_lightgbm_gpu.ps1``
        located next to this module.

    Returns
    -------
    bool
        ``True`` if a build was performed and wheels uploaded, ``False`` if
        skipped because GPU-enabled LightGBM was already installed or the
        platform is not Windows.
    """

    if platform.system() != "Windows":
        return False

    logger.info("Checking existing LightGBM GPU support")
    try:
        import lightgbm as lgb

        lgb.train(
            {"device_type": "gpu", "gpu_platform_id": 0, "gpu_device_id": 0},
            lgb.Dataset([[1.0]], label=[0]),
            num_boost_round=1,
        )
        return False
    except Exception:
        pass

    script = Path(script_path or Path(__file__).with_name("build_lightgbm_gpu.ps1"))
    logger.info("Running %s", script)
    subprocess.run(
        [
            "powershell",
            "-ExecutionPolicy",
            "Bypass",
            "-File",
            str(script),
        ],
        check=True,
    )

    wheel_dir = script.with_name("LightGBM").joinpath("python-package", "dist")
    wheels = glob.glob(str(wheel_dir / "*.whl"))

    sb = create_client(supabase_url, supabase_key)
    bucket = sb.storage.from_("wheels")
    for whl in wheels:
        with open(whl, "rb") as fh:
            bucket.upload(os.path.basename(whl), fh)
        logger.info("Uploaded %s to Supabase", os.path.basename(whl))
    return True


def verify_opencl():
    """Delegates to :func:`opencl_utils.verify_opencl`."""
    from opencl_utils import verify_opencl as _verify

    return _verify()


def verify_lightgbm_gpu(params: dict) -> bool:
    """Return ``True`` if LightGBM can train using the GPU with ``params``."""
    try:
        from sklearn.datasets import make_classification
        import lightgbm as lgb

        X, y = make_classification(n_samples=10, n_features=5, n_informative=3, random_state=0)
        dataset = lgb.Dataset(X, label=y)
        lgb.train(params, dataset, num_boost_round=1)
        return True
    except Exception as exc:  # pragma: no cover - depends on local hardware
        logger.warning("LightGBM GPU verification failed: %s", exc)
        return False<|MERGE_RESOLUTION|>--- conflicted
+++ resolved
@@ -116,7 +116,6 @@
     cache_key = getattr(args, "feature_cache_key", None)
     redis_client = _get_redis_client() if cache_key else None
     if redis_client is not None:
-<<<<<<< HEAD
         try:
             df = make_features(
                 df,
@@ -130,13 +129,11 @@
                 redis_client=redis_client,
                 cache_key=args.feature_cache_key,
             )
-=======
         df = make_features(
             df,
             redis_client=redis_client,
             cache_key=cache_key,
         )
->>>>>>> 2d42b8cd
     else:
         try:
             df = make_features(df, generate_target=args.generate_target)
