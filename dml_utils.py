"""Utilities for working with DirectML devices."""
from __future__ import annotations

from typing import Any
import logging


logger = logging.getLogger(__name__)

import logging


logger = logging.getLogger(__name__)


def get_dml_device() -> Any:
    """Return a DirectML ``device`` or CPU fallback.

    The function attempts to create a ``torch_directml.device`` instance.
    On success the chosen device is logged at ``INFO`` level.  If DirectML
    is unavailable a warning is logged and a CPU device is returned.  When
    PyTorch itself is not installed, the string ``"cpu"`` is returned.
    """
    try:
        import torch_directml  # type: ignore

        device = torch_directml.device()
<<<<<<< HEAD
        logger.info("Using DirectML device")
        return device
    except Exception:
        logger.warning("DirectML not available, falling back to CPU")
=======
        logger.info("Selected DirectML device: %s", device)
        return device
    except Exception as exc:  # pragma: no cover - best-effort fallback
        logger.warning("DirectML unavailable, falling back to CPU: %s", exc)
>>>>>>> 7b084e31
        try:
            import torch  # type: ignore

            return torch.device("cpu")
<<<<<<< HEAD
        except Exception:
            logger.warning("PyTorch not installed, returning 'cpu' string")
=======
        except Exception:  # pragma: no cover - PyTorch missing
>>>>>>> 7b084e31
            return "cpu"<|MERGE_RESOLUTION|>--- conflicted
+++ resolved
@@ -25,25 +25,19 @@
         import torch_directml  # type: ignore
 
         device = torch_directml.device()
-<<<<<<< HEAD
         logger.info("Using DirectML device")
         return device
     except Exception:
         logger.warning("DirectML not available, falling back to CPU")
-=======
         logger.info("Selected DirectML device: %s", device)
         return device
     except Exception as exc:  # pragma: no cover - best-effort fallback
         logger.warning("DirectML unavailable, falling back to CPU: %s", exc)
->>>>>>> 7b084e31
         try:
             import torch  # type: ignore
 
             return torch.device("cpu")
-<<<<<<< HEAD
         except Exception:
             logger.warning("PyTorch not installed, returning 'cpu' string")
-=======
         except Exception:  # pragma: no cover - PyTorch missing
->>>>>>> 7b084e31
             return "cpu"