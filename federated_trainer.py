--- conflicted
+++ resolved
@@ -16,13 +16,10 @@
 import yaml
 from dotenv import load_dotenv
 from sklearn.metrics import accuracy_score, f1_score, precision_score, recall_score
-<<<<<<< HEAD
 from utils import timed
 from supabase import create_client
-=======
 from supabase import SupabaseException, create_client
 import httpx
->>>>>>> a35a4ac6
 
 from coinTrader_Trainer.data_loader import (
     fetch_data_range_async,
@@ -121,12 +118,9 @@
     return booster
 
 
-<<<<<<< HEAD
 @timed
 def train_federated_regime(
-=======
 async def train_federated_regime(
->>>>>>> a35a4ac6
     start_ts: str | pd.Timestamp,
     end_ts: str | pd.Timestamp,
     *,
