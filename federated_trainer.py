--- conflicted
+++ resolved
@@ -16,11 +16,8 @@
 import yaml
 from dotenv import load_dotenv
 from sklearn.metrics import accuracy_score, f1_score, precision_score, recall_score
-<<<<<<< HEAD
 from sklearn.utils import resample, shuffle
-=======
 from utils import timed
->>>>>>> 5189365f
 from supabase import create_client
 from supabase import SupabaseException, create_client
 import httpx
@@ -154,7 +151,6 @@
     except (httpx.HTTPError, SupabaseException, ValueError, TypeError, AttributeError) as exc:  # pragma: no cover
         logging.exception("Failed to fetch aggregates: %s", exc)
 
-<<<<<<< HEAD
     X, y = _prepare_data(start_ts, end_ts, table=table)
     y_enc = y.replace(LABEL_MAP).astype(int)
 
@@ -190,7 +186,6 @@
     for idx in indices:
         booster = _train_client(X.iloc[idx], y.iloc[idx], params)
         models.append(booster)
-=======
     X, y = await asyncio.to_thread(_prepare_data, start_ts, end_ts, table=table)
     label_map = {-1: 0, 0: 1, 1: 2}
     y_enc = y.replace(label_map).astype(int)
@@ -201,7 +196,6 @@
         for idx in indices
     ]
     models: List[lgb.Booster] = list(await asyncio.gather(*tasks))
->>>>>>> 5189365f
 
     ensemble = FederatedEnsemble(models)
 
