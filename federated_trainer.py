--- conflicted
+++ resolved
@@ -131,14 +131,11 @@
     ensemble = FederatedEnsemble(models)
 
     preds = ensemble.predict(X)
-<<<<<<< HEAD
     y_pred = preds.argmax(axis=1)
-=======
     if preds.ndim > 1:
         y_pred = np.argmax(preds, axis=1)
     else:
         y_pred = (preds >= 0.5).astype(int)
->>>>>>> 0f4c538c
     metrics = {
         "accuracy": float(accuracy_score(y_enc, y_pred)),
         "f1": float(f1_score(y_enc, y_pred, average="macro")),
