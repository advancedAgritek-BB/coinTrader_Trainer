import os
import sys

import numpy as np
import pandas as pd

sys.path.insert(0, os.path.dirname(os.path.dirname(__file__)))

import ml_trainer


def test_profile_gpu_prints_message(monkeypatch, capsys):
    def fake_train(X, y, params, use_gpu=False, profile_gpu=False):
        class FakeBooster:
            best_iteration = 1

            def predict(self, data, num_iteration=None):
                return np.zeros(len(data))

        return FakeBooster(), {}

    monkeypatch.setitem(ml_trainer.TRAINERS, "regime", (fake_train, "regime_lgbm"))
    monkeypatch.setattr(
        ml_trainer, "load_cfg", lambda p: {"regime_lgbm": {"objective": "binary"}}
    )
    monkeypatch.setattr(
        ml_trainer,
        "_make_dummy_data",
        lambda n=200: (
            pd.DataFrame(np.random.normal(size=(4, 2))),
            pd.Series([0, 1, 0, 1]),
        ),
    )

    class DummyProc:
        def terminate(self):
            pass

    def fake_monitor():
        print("rocm-smi --showuse --interval 1")
        return DummyProc()

    monkeypatch.setattr(ml_trainer, "_start_rocm_smi_monitor", fake_monitor)
    monkeypatch.setattr(sys, "argv", ["ml_trainer", "train", "regime", "--profile-gpu"])

    ml_trainer.main()
    out = capsys.readouterr().out
<<<<<<< HEAD
=======
    assert "rgp.exe --process" in out or "AMD RGP" in out
>>>>>>> 5c129f7f
    assert "rocm-smi" in out<|MERGE_RESOLUTION|>--- conflicted
+++ resolved
@@ -45,8 +45,5 @@
 
     ml_trainer.main()
     out = capsys.readouterr().out
-<<<<<<< HEAD
-=======
     assert "rgp.exe --process" in out or "AMD RGP" in out
->>>>>>> 5c129f7f
     assert "rocm-smi" in out