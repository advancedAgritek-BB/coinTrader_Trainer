import os
import sys
import types
import pandas as pd

sys.path.insert(0, os.path.dirname(os.path.dirname(__file__)))

import historical_data_importer as hdi
import ml_trainer


def test_download_historical_data(tmp_path):
<<<<<<< HEAD
    df = pd.DataFrame(
        {
            'timestamp': [
                '2021-01-01T00:00:00Z',
                '2021-01-02T00:00:00Z',
                '2021-01-03T00:00:00Z',
            ],
            'close': [1.0, 2.0, 3.0],
        }
    )
    csv = tmp_path / 'data.csv'
    df.to_csv(csv, index=False)

    result = hdi.download_historical_data(
        str(csv), start_ts='2021-01-01', end_ts='2021-01-03'
    )

    assert list(result.columns) == ['ts', 'price', 'target']
    assert len(result) == 2
    assert result['target'].tolist() == [1, 0]
=======
    data = pd.DataFrame({
        'timestamp': pd.date_range('2021-01-01', periods=5, freq='D'),
        'symbol': ['BTC', 'BTC', 'ETH', 'BTC', 'BTC'],
        'close': [1, 2, 3, 4, 5],
    })
    # Add duplicate row and shuffle
    data = pd.concat([data, data.iloc[[1]]], ignore_index=True)
    csv_path = tmp_path / 'prices.csv'
    data.sample(frac=1, random_state=1).to_csv(csv_path, index=False)

    out_path = tmp_path / 'out.csv'
    df = hdi.download_historical_data(
        str(csv_path),
        symbol='BTC',
        start_ts='2021-01-01',
        end_ts='2021-01-05',
        output_path=str(out_path),
    )

    assert out_path.exists()
    assert df['ts'].is_monotonic_increasing
    assert not df.duplicated('ts').any()
    assert 'target' in df.columns
    expected_target = (df['price'].shift(-1) > df['price']).fillna(0).astype(int)
    pd.testing.assert_series_equal(df['target'], expected_target, check_names=False)
>>>>>>> 9875b10a


def test_insert_to_supabase_batches(monkeypatch):
    df = pd.DataFrame({'a': [1, 2, 3]})
    inserted: list[list[dict]] = []

    class FakeTable:
        def insert(self, rows):
            inserted.append(rows)
            return types.SimpleNamespace(execute=lambda: None)

    class FakeClient:
        def table(self, name):
            return FakeTable()

    def fake_create(url, key):
        return FakeClient()

    monkeypatch.setattr(hdi, 'create_client', fake_create)

    hdi.insert_to_supabase(df, 'http://localhost', 'key', table='t', batch_size=2)

    assert len(inserted) == 2
    assert sum(len(b) for b in inserted) == 3


def test_cli_import_data(monkeypatch):
    captured = {}

<<<<<<< HEAD
    def fake_download(url, symbol, start_ts, end_ts, batch_size=1000, output_file=None):
        captured['args'] = (url, symbol, start_ts, end_ts, batch_size, output_file)
        return pd.DataFrame()

    def fake_insert(df, batch_size=1000):
        captured['batch'] = batch_size

    monkeypatch.setattr(ml_trainer, 'download_historical_data', fake_download)
    monkeypatch.setattr(ml_trainer, 'insert_to_supabase', fake_insert)

    monkeypatch.setattr(
        sys,
        'argv',
        [
            'prog',
            'import-data',
            '--source-url',
            'http://host/data.csv',
            '--symbol',
            'BTC',
            '--start-ts',
            '2021-01-01',
            '--end-ts',
            '2021-01-02',
            '--output-file',
            'out.parquet',
            '--batch-size',
            '2',
        ],
    )

    ml_trainer.main()

    assert captured['args'] == (
        'http://host/data.csv', 'BTC', '2021-01-01', '2021-01-02', 2, 'out.parquet'
    )
    assert captured['batch'] == 2
=======
    def fake_download(path, *, start_ts=None, end_ts=None, **kw):
        captured['args'] = (path, start_ts, end_ts)
        return pd.DataFrame({'ts': [], 'price': [], 'target': []})

    def fake_insert(df, url, key, *, table='ohlcv', batch_size=500):
        captured['table'] = table
        captured['url'] = url
        captured['key'] = key

    monkeypatch.setattr(hdi, 'download_historical_data', fake_download)
    monkeypatch.setattr(hdi, 'insert_to_supabase', fake_insert)

    monkeypatch.setattr(sys, 'argv', [
        'prog', 'import-data', 'f.csv', '--start-ts', '2021-01-01', '--end-ts', '2021-01-02', '--table', 'tbl'
    ])

    monkeypatch.setenv('SUPABASE_URL', 'http://localhost')
    monkeypatch.setenv('SUPABASE_SERVICE_KEY', 'key')

    ml_trainer.main()

    assert captured['args'] == ('f.csv', '2021-01-01', '2021-01-02')
    assert captured['table'] == 'tbl'
    assert captured['url'] == 'http://localhost'
    assert captured['key'] == 'key'
>>>>>>> 9875b10a
<|MERGE_RESOLUTION|>--- conflicted
+++ resolved
@@ -10,7 +10,6 @@
 
 
 def test_download_historical_data(tmp_path):
-<<<<<<< HEAD
     df = pd.DataFrame(
         {
             'timestamp': [
@@ -31,7 +30,6 @@
     assert list(result.columns) == ['ts', 'price', 'target']
     assert len(result) == 2
     assert result['target'].tolist() == [1, 0]
-=======
     data = pd.DataFrame({
         'timestamp': pd.date_range('2021-01-01', periods=5, freq='D'),
         'symbol': ['BTC', 'BTC', 'ETH', 'BTC', 'BTC'],
@@ -57,7 +55,6 @@
     assert 'target' in df.columns
     expected_target = (df['price'].shift(-1) > df['price']).fillna(0).astype(int)
     pd.testing.assert_series_equal(df['target'], expected_target, check_names=False)
->>>>>>> 9875b10a
 
 
 def test_insert_to_supabase_batches(monkeypatch):
@@ -87,7 +84,6 @@
 def test_cli_import_data(monkeypatch):
     captured = {}
 
-<<<<<<< HEAD
     def fake_download(url, symbol, start_ts, end_ts, batch_size=1000, output_file=None):
         captured['args'] = (url, symbol, start_ts, end_ts, batch_size, output_file)
         return pd.DataFrame()
@@ -125,7 +121,6 @@
         'http://host/data.csv', 'BTC', '2021-01-01', '2021-01-02', 2, 'out.parquet'
     )
     assert captured['batch'] == 2
-=======
     def fake_download(path, *, start_ts=None, end_ts=None, **kw):
         captured['args'] = (path, start_ts, end_ts)
         return pd.DataFrame({'ts': [], 'price': [], 'target': []})
@@ -151,4 +146,3 @@
     assert captured['table'] == 'tbl'
     assert captured['url'] == 'http://localhost'
     assert captured['key'] == 'key'
->>>>>>> 9875b10a
