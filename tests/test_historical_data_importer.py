--- conflicted
+++ resolved
@@ -30,7 +30,6 @@
     assert list(result.columns) == ['ts', 'price', 'target']
     assert len(result) == 2
     assert result['target'].tolist() == [1, 0]
-<<<<<<< HEAD
 
 
 class DummyTable:
@@ -97,8 +96,7 @@
 
 
 def test_download_historical_data(tmp_path):
-=======
->>>>>>> 314b2b62
+
     data = pd.DataFrame({
         'timestamp': pd.date_range('2021-01-01', periods=5, freq='D'),
         'symbol': ['BTC', 'BTC', 'ETH', 'BTC', 'BTC'],
