--- conflicted
+++ resolved
@@ -239,9 +239,7 @@
 def test_cli_import_data(monkeypatch):
     captured = {}
 
-<<<<<<< HEAD
     def fake_download(url, *, output_file=None, symbol=None, start_ts=None, end_ts=None):
-=======
     def fake_download(
         url,
         *,
@@ -250,7 +248,6 @@
         start_ts=None,
         end_ts=None,
     ):
->>>>>>> fdd5835c
         captured["args"] = (url, output_file, symbol, start_ts, end_ts)
         return pd.DataFrame()
 
