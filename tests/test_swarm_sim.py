--- conflicted
+++ resolved
@@ -13,14 +13,11 @@
 import lightgbm as lgb
 import data_loader
 import ml_trainer
-<<<<<<< HEAD
 import swarm_sim
-=======
 from swarm_sim import run_swarm_simulation
 from swarm_sim import run_swarm_simulation, Agent
 import swarm_sim
 from datetime import datetime
->>>>>>> 7f77fc84
 
 
 class DummyBooster:
@@ -33,19 +30,16 @@
 async def _fake_fetch(*args, **kwargs):
     n = 30
     return pd.DataFrame({
-<<<<<<< HEAD
         "ts": pd.date_range("2021-01-01", periods=n, freq="1T"),
         "price": np.arange(n, dtype=float),
         "high": np.arange(n, dtype=float) + 0.5,
         "low": np.arange(n, dtype=float) - 0.5,
         "target": np.random.randint(0, 2, size=n),
-=======
         "ts": pd.date_range("2021-01-01", periods=n, freq="h"),
         "price": np.linspace(1, n, n),
         "high": np.linspace(1, n, n),
         "low": np.linspace(0, n - 1, n),
         "target": [0, 1] * (n // 2) + [0] * (n % 2),
->>>>>>> 7f77fc84
     })
 
 
@@ -58,17 +52,14 @@
     monkeypatch.setattr(data_loader, "fetch_data_range_async", _fake_fetch)
     monkeypatch.setattr(swarm_sim, "fetch_data_range_async", _fake_fetch)
     monkeypatch.setattr(lgb, "train", _fake_train)
-<<<<<<< HEAD
     monkeypatch.setattr(swarm_sim, "evolve_swarm", lambda *a, **k: None)
 
     params = await swarm_sim.run_swarm_simulation(datetime.utcnow(), datetime.utcnow(), num_agents=2)
-=======
     monkeypatch.setattr(swarm_sim, "evolve_swarm", lambda a, g: None)
 
     params = await run_swarm_simulation(
         datetime(2020, 1, 1), datetime(2020, 1, 2), num_agents=2
     )
->>>>>>> 7f77fc84
 
         datetime(2021, 1, 1), datetime(2021, 1, 2), num_agents=2
     )
@@ -88,11 +79,8 @@
 
     async def fake_swarm(*args, **kwargs):
         return {"b": 2}
-<<<<<<< HEAD
-=======
     async def fake_swarm(start, end):
         return {"b": 2}, [Agent({})]
->>>>>>> 7f77fc84
 
     import swarm_sim
 
