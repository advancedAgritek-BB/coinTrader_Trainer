--- conflicted
+++ resolved
@@ -1,21 +1,16 @@
 import lightgbm as lgb
-<<<<<<< HEAD
 import pytest
 
-=======
 import numpy as np
 import pytest
->>>>>>> 7016439c
 
 def test_opencl_available():
     """Ensure LightGBM was built with OpenCL support."""
     params = {"device": "gpu", "gpu_platform_id": 0, "gpu_device_id": 0}
     try:
         lgb.train(params, lgb.Dataset([[1.0]], label=[0]), num_boost_round=1)
-<<<<<<< HEAD
     except Exception as exc:
         pytest.skip(f"GPU training not available: {exc}")
-=======
     except Exception:
         pytest.skip("GPU support not available")
         lgb.train(
@@ -25,4 +20,3 @@
         )
     except lgb.basic.LightGBMError as exc:
         pytest.skip(f"OpenCL not available: {exc}")
->>>>>>> 7016439c
