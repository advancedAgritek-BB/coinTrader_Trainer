import lightgbm as lgb
<<<<<<< HEAD
=======
import numpy as np
>>>>>>> 9f53814b
import pytest

def test_opencl_available():
    params = {"device": "gpu", "gpu_platform_id": 0, "gpu_device_id": 0}
    try:
<<<<<<< HEAD
        lgb.train(params, lgb.Dataset([[1.0]], label=[0]), num_boost_round=1)
    except Exception:
        pytest.skip("GPU support not available")
=======
        lgb.train(
            params,
            lgb.Dataset(np.array([[1.0]], dtype=float), label=np.array([0])),
            num_boost_round=1,
        )
    except lgb.basic.LightGBMError as exc:
        pytest.skip(f"OpenCL not available: {exc}")
>>>>>>> 9f53814b
<|MERGE_RESOLUTION|>--- conflicted
+++ resolved
@@ -1,18 +1,13 @@
 import lightgbm as lgb
-<<<<<<< HEAD
-=======
 import numpy as np
->>>>>>> 9f53814b
 import pytest
 
 def test_opencl_available():
     params = {"device": "gpu", "gpu_platform_id": 0, "gpu_device_id": 0}
     try:
-<<<<<<< HEAD
         lgb.train(params, lgb.Dataset([[1.0]], label=[0]), num_boost_round=1)
     except Exception:
         pytest.skip("GPU support not available")
-=======
         lgb.train(
             params,
             lgb.Dataset(np.array([[1.0]], dtype=float), label=np.array([0])),
@@ -20,4 +15,3 @@
         )
     except lgb.basic.LightGBMError as exc:
         pytest.skip(f"OpenCL not available: {exc}")
->>>>>>> 9f53814b
