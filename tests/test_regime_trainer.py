"""Unit tests for the LightGBM regime trainer."""

import os
import sys
import numpy as np
import pandas as pd
from lightgbm import Booster
import types
import lightgbm as lgb

sys.path.insert(0, os.path.dirname(os.path.dirname(__file__)))
from trainers.regime_lgbm import train_regime_lgbm


def test_train_regime_lgbm_returns_model_and_metrics():
    # deterministic synthetic data
    rng = np.random.default_rng(0)
    X = pd.DataFrame(rng.normal(size=(20, 5)), columns=[f"f{i}" for i in range(5)])
    y = pd.Series([0, 1] * 10)

    params = {
        "objective": "binary",
        "verbose": -1,
        "num_boost_round": 10,
        "early_stopping_rounds": 5,
    }

    model, metrics = train_regime_lgbm(X, y, params, use_gpu=False)

    assert isinstance(model, Booster)
    assert isinstance(metrics, dict)
    for key in ["accuracy", "f1", "precision_long", "recall_long"]:
        assert key in metrics
        assert isinstance(metrics[key], float)


<<<<<<< HEAD
def test_train_regime_lgbm_with_tuning():
    rng = np.random.default_rng(1)
    X = pd.DataFrame(rng.normal(size=(20, 5)), columns=[f"f{i}" for i in range(5)])
    y = pd.Series([0, 1] * 10)

    params = {
        "objective": "binary",
        "verbose": -1,
        "num_boost_round": 10,
        "early_stopping_rounds": 5,
    }

    model, metrics = train_regime_lgbm(X, y, params, use_gpu=False, tune=True, n_trials=2)

    assert isinstance(model, Booster)
    assert isinstance(metrics, dict)
=======
def _fake_booster():
    class FakeBooster:
        best_iteration = 1
        def predict(self, data, num_iteration=None):
            return np.zeros(len(data))
    return FakeBooster()


def test_scale_pos_weight_added(monkeypatch):
    rng = np.random.default_rng(0)
    X = pd.DataFrame(rng.normal(size=(10, 3)))
    y = pd.Series([0] * 7 + [1] * 3)

    captured = []

    def fake_train(params, *args, **kwargs):
        captured.append(params)
        return _fake_booster()

    monkeypatch.setattr(lgb, "train", fake_train)

    params = {"objective": "binary", "num_boost_round": 5, "early_stopping_rounds": 2}
    train_regime_lgbm(X, y, params, use_gpu=False)

    expected = (len(y) - y.sum()) / y.sum()
    assert captured[0]["scale_pos_weight"] == expected


def test_optuna_tuning_sets_learning_rate(monkeypatch):
    rng = np.random.default_rng(0)
    X = pd.DataFrame(rng.normal(size=(10, 3)))
    y = pd.Series([0, 1] * 5)

    best_lr = 0.05
    calls = {}

    class FakeStudy:
        best_params = {"learning_rate": best_lr}
        def optimize(self, obj, n_trials=10):
            calls["optimize"] = True

    def fake_create_study(direction="minimize"):
        calls["create"] = True
        return FakeStudy()

    fake_optuna = types.SimpleNamespace(create_study=fake_create_study)
    monkeypatch.setitem(sys.modules, "optuna", fake_optuna)
    monkeypatch.setattr(lgb, "train", lambda *a, **k: _fake_booster())

    params = {"objective": "binary", "num_boost_round": 5, "tune_learning_rate": True}
    train_regime_lgbm(X, y, params, use_gpu=False)

    assert calls.get("create")
    assert params["learning_rate"] == best_lr


def test_model_registry_upload_called(monkeypatch, registry_with_dummy):
    reg, _ = registry_with_dummy

    rng = np.random.default_rng(0)
    X = pd.DataFrame(rng.normal(size=(10, 3)))
    y = pd.Series([0, 1] * 5)

    uploaded = {}
    def fake_upload(model, name, metrics):
        uploaded["model"] = model
        uploaded["metrics"] = metrics

    monkeypatch.setattr(lgb, "train", lambda *a, **k: _fake_booster())
    monkeypatch.setattr(reg, "upload", fake_upload, raising=False)

    params = {"objective": "binary", "num_boost_round": 5}
    model, metrics = train_regime_lgbm(X, y, params, use_gpu=False, registry=reg)

    assert uploaded["model"] is model
    assert uploaded["metrics"] == metrics
>>>>>>> 5f3a812c
<|MERGE_RESOLUTION|>--- conflicted
+++ resolved
@@ -34,7 +34,6 @@
         assert isinstance(metrics[key], float)
 
 
-<<<<<<< HEAD
 def test_train_regime_lgbm_with_tuning():
     rng = np.random.default_rng(1)
     X = pd.DataFrame(rng.normal(size=(20, 5)), columns=[f"f{i}" for i in range(5)])
@@ -51,7 +50,6 @@
 
     assert isinstance(model, Booster)
     assert isinstance(metrics, dict)
-=======
 def _fake_booster():
     class FakeBooster:
         best_iteration = 1
@@ -128,4 +126,3 @@
 
     assert uploaded["model"] is model
     assert uploaded["metrics"] == metrics
->>>>>>> 5f3a812c
