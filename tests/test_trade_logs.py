import os
import sys
import types
import pandas as pd
from datetime import datetime
import io
import fakeredis
import pytest
import fakeredis

sys.path.insert(0, os.path.dirname(os.path.dirname(__file__)))

sys.modules.setdefault(
    "supabase",
    types.SimpleNamespace(Client=object, create_client=lambda *a, **k: object()),
)

import data_loader


def test_fetch_trade_logs_symbol_filter(monkeypatch):
    called = {}

    def fake_fetch(client, start_ts, end_ts, *, symbol=None):
        called["symbol"] = symbol
        return [
            {"timestamp": start_ts.isoformat(), "symbol": symbol, "price": 1},
        ]

    monkeypatch.setattr(data_loader, "_get_client", lambda: object())
    monkeypatch.setattr(data_loader, "_fetch_logs", fake_fetch)

    start = datetime(2021, 1, 1)
    end = datetime(2021, 1, 2)

    df = data_loader.fetch_trade_logs(start, end, symbol="BTC")

    assert called["symbol"] == "BTC"
    assert not df.empty
    assert df["symbol"].iloc[0] == "BTC"


def test_fetch_trade_logs_uses_cache(tmp_path, monkeypatch):
    cache_path = tmp_path / "cache.parquet"
    df_cached = pd.DataFrame({"a": [1, 2], "symbol": ["BTC", "BTC"]})
    df_cached.to_parquet(cache_path)

    def fail_get_client():
        raise AssertionError("client should not be called")

    monkeypatch.setattr(data_loader, "_get_client", fail_get_client)

    start = datetime(2021, 1, 1)
    end = datetime(2021, 1, 2)

    df = data_loader.fetch_trade_logs(start, end, cache_path=str(cache_path))

    pd.testing.assert_frame_equal(df, df_cached)


<<<<<<< HEAD
def test_fetch_trade_logs_redis_cache(monkeypatch):
    r = fakeredis.FakeRedis()
    start = datetime(2021, 1, 1)
    end = datetime(2021, 1, 2)
    key = f"trade_logs:{start.isoformat()}:{end.isoformat()}:BTC"
    df_cached = pd.DataFrame({"a": [1, 2]})
    r.set(key, df_cached.to_json(orient="split"))

    monkeypatch.setattr(data_loader, "_get_client", lambda: None)

    def fail_fetch(*a, **k):
        raise AssertionError("should not fetch")

    monkeypatch.setattr(data_loader, "_fetch_logs", fail_fetch)

    df = data_loader.fetch_trade_logs(
        start, end, symbol="BTC", redis_client=r, redis_key=key
    )

    pd.testing.assert_frame_equal(df, df_cached)
=======
def test_fetch_trade_logs_uses_redis(monkeypatch):
    start = datetime(2021, 1, 1)
    end = datetime(2021, 1, 2)
    key = f"trades_{int(start.replace(tzinfo=data_loader.timezone.utc).timestamp())}_{int(end.replace(tzinfo=data_loader.timezone.utc).timestamp())}_BTC"

    fake_r = fakeredis.FakeRedis()
    df_cached = pd.DataFrame({"a": [1], "symbol": ["BTC"]})
    buf = io.BytesIO()
    df_cached.to_parquet(buf)
    fake_r.set(key, buf.getvalue())

    monkeypatch.setattr(data_loader, "_get_redis_client", lambda: fake_r)
    monkeypatch.setattr(data_loader, "_get_client", lambda: (_ for _ in ()).throw(AssertionError("client should not be called")))

    df = data_loader.fetch_trade_logs(start, end, symbol="BTC")

    pd.testing.assert_frame_equal(df, df_cached)


def test_fetch_trade_logs_sets_redis(monkeypatch):
    fake_r = fakeredis.FakeRedis()
    monkeypatch.setattr(data_loader, "_get_redis_client", lambda: fake_r)

    def fake_fetch(client, start_ts, end_ts, *, symbol=None):
        return [
            {"timestamp": start_ts.isoformat(), "symbol": symbol, "price": 1},
        ]

    monkeypatch.setattr(data_loader, "_get_client", lambda: object())
    monkeypatch.setattr(data_loader, "_fetch_logs", fake_fetch)

    start = datetime(2021, 1, 1)
    end = datetime(2021, 1, 2)

    df = data_loader.fetch_trade_logs(start, end, symbol="BTC")

    key = f"trades_{int(start.replace(tzinfo=data_loader.timezone.utc).timestamp())}_{int(end.replace(tzinfo=data_loader.timezone.utc).timestamp())}_BTC"
    cached = fake_r.get(key)
    assert cached is not None
    pd.testing.assert_frame_equal(df, pd.read_parquet(io.BytesIO(cached)))
>>>>>>> e3910db2
<|MERGE_RESOLUTION|>--- conflicted
+++ resolved
@@ -58,7 +58,6 @@
     pd.testing.assert_frame_equal(df, df_cached)
 
 
-<<<<<<< HEAD
 def test_fetch_trade_logs_redis_cache(monkeypatch):
     r = fakeredis.FakeRedis()
     start = datetime(2021, 1, 1)
@@ -79,7 +78,6 @@
     )
 
     pd.testing.assert_frame_equal(df, df_cached)
-=======
 def test_fetch_trade_logs_uses_redis(monkeypatch):
     start = datetime(2021, 1, 1)
     end = datetime(2021, 1, 2)
@@ -119,5 +117,4 @@
     key = f"trades_{int(start.replace(tzinfo=data_loader.timezone.utc).timestamp())}_{int(end.replace(tzinfo=data_loader.timezone.utc).timestamp())}_BTC"
     cached = fake_r.get(key)
     assert cached is not None
-    pd.testing.assert_frame_equal(df, pd.read_parquet(io.BytesIO(cached)))
->>>>>>> e3910db2
+    pd.testing.assert_frame_equal(df, pd.read_parquet(io.BytesIO(cached)))