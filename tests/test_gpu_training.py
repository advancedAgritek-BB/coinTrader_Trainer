import os
import sys
import numpy as np
import pandas as pd
import lightgbm as lgb

sys.path.insert(0, os.path.dirname(os.path.dirname(__file__)))

from trainers.regime_lgbm import train_regime_lgbm
import ml_trainer


class FakeBooster:
    best_iteration = 1
    def predict(self, data, num_iteration=None):
        return np.zeros(len(data))


@pytest.fixture
def fake_federated(monkeypatch):
    """Patch ``train_federated_regime`` and record usage."""
    import ml_trainer

    called = {"used": False}

    def _fake(start, end, **kwargs):
        called["used"] = True

<<<<<<< HEAD
        class FakeBooster:
            best_iteration = 1

            def predict(self, data, num_iteration=None):
                return np.zeros(len(data))

        return FakeBooster(), {}

    monkeypatch.setattr(ml_trainer, "train_federated_regime", _fake)
    return called


def test_gpu_params_passed_to_lightgbm(monkeypatch):
    rng = np.random.default_rng(0)
    X = pd.DataFrame(rng.normal(size=(10, 3)))
    y = pd.Series([0, 1] * 5)

    captured = {}

    def fake_train(params, *args, **kwargs):
        captured.update(params)
        class FakeBooster:
            best_iteration = 1
            def predict(self, data, num_iteration=None):
                return np.zeros(len(data))
        return FakeBooster()

    monkeypatch.setattr(lgb, "train", fake_train)

    params = {
        "objective": "binary",
        "num_boost_round": 5,
        "early_stopping_rounds": 2,
    }
=======
    def fake_train(params, *args, **kwargs):
        captured.update(params)
        return FakeBooster()

    monkeypatch.setattr(lgb, "train", fake_train)

    params = {"objective": "binary", "num_boost_round": 5, "early_stopping_rounds": 2}
>>>>>>> ab5532ee

    train_regime_lgbm(X, y, params, use_gpu=True)

    assert captured.get("device_type") == "gpu"


def test_cli_gpu_overrides(monkeypatch):
    captured = {}

    def fake_train(X, y, params, use_gpu=False):
        captured.update(params)
<<<<<<< HEAD
        class FakeBooster:
            best_iteration = 1

            def predict(self, data, num_iteration=None):
                return np.zeros(len(data))

        return FakeBooster()
=======
        return FakeBooster(), {}
>>>>>>> ab5532ee

    monkeypatch.setitem(ml_trainer.TRAINERS, "regime", (fake_train, "regime_lgbm"))
    monkeypatch.setattr(ml_trainer, "load_cfg", lambda p: {"regime_lgbm": {"objective": "binary"}})
    monkeypatch.setattr(
        ml_trainer,
        "_make_dummy_data",
        lambda n=200: (pd.DataFrame(np.random.normal(size=(10, 2))), pd.Series([0, 1] * 5)),
    )

    argv = [
        "ml_trainer",
        "train",
        "regime",
        "--use-gpu",
        "--gpu-platform-id",
        "1",
        "--gpu-device-id",
        "2",
    ]
    monkeypatch.setattr(sys, "argv", argv)

    ml_trainer.main()

    assert captured.get("device_type") == "gpu"
    assert captured.get("gpu_platform_id") == 1
    assert captured.get("gpu_device_id") == 2


<<<<<<< HEAD
def test_cli_federated_trainer_invoked(monkeypatch, fake_federated):
    import ml_trainer

    nonfed = {}

    def fake_train(*args, **kwargs):
        nonfed["used"] = True
        class FakeBooster:
            best_iteration = 1

            def predict(self, data, num_iteration=None):
                return np.zeros(len(data))

        return FakeBooster(), {}

    monkeypatch.setattr(ml_trainer, "train_regime_lgbm", fake_train)
    monkeypatch.setattr(
        ml_trainer,
        "_make_dummy_data",
        lambda n=200: (
            pd.DataFrame(np.random.normal(size=(10, 2))),
            pd.Series([0, 1] * 5),
        ),
    )
    monkeypatch.setattr(ml_trainer, "load_cfg", lambda p: {"federated_regime": {}})

    argv = [
        "ml_trainer",
        "train",
        "regime",
        "--federated",
        "--start-ts",
        "2021-01-01T00:00:00",
        "--end-ts",
        "2021-01-02T00:00:00",
    ]
    monkeypatch.setattr(sys, "argv", argv)

    ml_trainer.main()

    assert fake_federated["used"] is True
    assert "used" not in nonfed


def test_cli_federated_flag(monkeypatch, fake_federated):
    import ml_trainer

    used = {}

    def fake_train(*args, **kwargs):
        used["called"] = True
        class FakeBooster:
            best_iteration = 1

            def predict(self, data, num_iteration=None):
                return np.zeros(len(data))

        return FakeBooster(), {}

    monkeypatch.setattr(ml_trainer, "train_regime_lgbm", fake_train)
    monkeypatch.setattr(
        ml_trainer,
        "_make_dummy_data",
        lambda n=200: (
            pd.DataFrame(np.random.normal(size=(10, 2))),
            pd.Series([0, 1] * 5),
        ),
    )
    monkeypatch.setattr(ml_trainer, "load_cfg", lambda p: {"regime_lgbm": {}})

=======
def test_cli_federated_trainer_invoked(monkeypatch):
    called = {}

    def fake_federated(start, end, **kwargs):
        called["args"] = (start, end)
        return FakeBooster(), {}

    monkeypatch.setattr(ml_trainer, "train_federated_regime", fake_federated)
    monkeypatch.setattr(ml_trainer, "load_cfg", lambda p: {"federated_regime": {"objective": "binary"}})
>>>>>>> ab5532ee
    argv = [
        "ml_trainer",
        "train",
        "regime",
        "--federated",
<<<<<<< HEAD
=======
        "--start-ts",
        "2021-01-01",
        "--end-ts",
        "2021-01-02",
>>>>>>> ab5532ee
    ]
    monkeypatch.setattr(sys, "argv", argv)

    ml_trainer.main()

<<<<<<< HEAD
    assert used.get("called") is True
    assert fake_federated["used"] is False
=======
    assert called.get("args") == ("2021-01-01", "2021-01-02")
>>>>>>> ab5532ee
<|MERGE_RESOLUTION|>--- conflicted
+++ resolved
@@ -26,7 +26,6 @@
     def _fake(start, end, **kwargs):
         called["used"] = True
 
-<<<<<<< HEAD
         class FakeBooster:
             best_iteration = 1
 
@@ -61,7 +60,6 @@
         "num_boost_round": 5,
         "early_stopping_rounds": 2,
     }
-=======
     def fake_train(params, *args, **kwargs):
         captured.update(params)
         return FakeBooster()
@@ -69,7 +67,6 @@
     monkeypatch.setattr(lgb, "train", fake_train)
 
     params = {"objective": "binary", "num_boost_round": 5, "early_stopping_rounds": 2}
->>>>>>> ab5532ee
 
     train_regime_lgbm(X, y, params, use_gpu=True)
 
@@ -81,7 +78,6 @@
 
     def fake_train(X, y, params, use_gpu=False):
         captured.update(params)
-<<<<<<< HEAD
         class FakeBooster:
             best_iteration = 1
 
@@ -89,9 +85,7 @@
                 return np.zeros(len(data))
 
         return FakeBooster()
-=======
-        return FakeBooster(), {}
->>>>>>> ab5532ee
+        return FakeBooster(), {}
 
     monkeypatch.setitem(ml_trainer.TRAINERS, "regime", (fake_train, "regime_lgbm"))
     monkeypatch.setattr(ml_trainer, "load_cfg", lambda p: {"regime_lgbm": {"objective": "binary"}})
@@ -120,7 +114,6 @@
     assert captured.get("gpu_device_id") == 2
 
 
-<<<<<<< HEAD
 def test_cli_federated_trainer_invoked(monkeypatch, fake_federated):
     import ml_trainer
 
@@ -191,7 +184,6 @@
     )
     monkeypatch.setattr(ml_trainer, "load_cfg", lambda p: {"regime_lgbm": {}})
 
-=======
 def test_cli_federated_trainer_invoked(monkeypatch):
     called = {}
 
@@ -201,27 +193,20 @@
 
     monkeypatch.setattr(ml_trainer, "train_federated_regime", fake_federated)
     monkeypatch.setattr(ml_trainer, "load_cfg", lambda p: {"federated_regime": {"objective": "binary"}})
->>>>>>> ab5532ee
     argv = [
         "ml_trainer",
         "train",
         "regime",
         "--federated",
-<<<<<<< HEAD
-=======
         "--start-ts",
         "2021-01-01",
         "--end-ts",
         "2021-01-02",
->>>>>>> ab5532ee
     ]
     monkeypatch.setattr(sys, "argv", argv)
 
     ml_trainer.main()
 
-<<<<<<< HEAD
     assert used.get("called") is True
     assert fake_federated["used"] is False
-=======
     assert called.get("args") == ("2021-01-01", "2021-01-02")
->>>>>>> ab5532ee
