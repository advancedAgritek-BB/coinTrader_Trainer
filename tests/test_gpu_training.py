--- conflicted
+++ resolved
@@ -201,10 +201,7 @@
 
     def capture_federated(start, end, **kwargs):
         called["args"] = (start, end)
-<<<<<<< HEAD
         used["called"] = True
-=======
->>>>>>> ba1a4369
         return FakeBooster(), {}
 
     monkeypatch.setattr(ml_trainer, "train_regime_lgbm", fake_train)
@@ -224,9 +221,6 @@
 
     ml_trainer.main()
 
-<<<<<<< HEAD
     assert used.get("called") is True
-=======
     assert "called" not in used
->>>>>>> ba1a4369
     assert called.get("args") == ("2021-01-01", "2021-01-02")
