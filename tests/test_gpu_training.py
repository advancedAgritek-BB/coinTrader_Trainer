import os
import sys
import numpy as np
import pandas as pd
import lightgbm as lgb
import pytest

sys.path.insert(0, os.path.dirname(os.path.dirname(__file__)))

from trainers.regime_lgbm import train_regime_lgbm
import ml_trainer


class FakeBooster:
    best_iteration = 1
    def predict(self, data, num_iteration=None):
        return np.zeros(len(data))


<<<<<<< HEAD
def simple_fake_federated(start, end, **kwargs):
=======
def fake_federated_fn(start, end, **kwargs):
>>>>>>> 480d7544
    """Return a ``FakeBooster`` and empty metrics."""
    return FakeBooster(), {}
@pytest.fixture
def fake_federated(monkeypatch):
    """Patch ``train_federated_regime`` and record usage."""
    import ml_trainer

    called = {"used": False}

    def _fake(start, end, **kwargs):
        called["used"] = True

        class FakeBooster:
            best_iteration = 1

            def predict(self, data, num_iteration=None):
                return np.zeros(len(data))

        return FakeBooster(), {}

    monkeypatch.setattr(ml_trainer, "train_federated_regime", _fake)
    return called


def test_gpu_params_passed_to_lightgbm(monkeypatch):
    rng = np.random.default_rng(0)
    X = pd.DataFrame(rng.normal(size=(10, 3)))
    y = pd.Series([0, 1] * 5)

    captured = {}

    def fake_train(params, *args, **kwargs):
        captured.update(params)
        class FakeBooster:
            best_iteration = 1
            def predict(self, data, num_iteration=None):
                return np.zeros(len(data))
        return FakeBooster()

    monkeypatch.setattr(lgb, "train", fake_train)

    params = {
        "objective": "binary",
        "num_boost_round": 5,
        "early_stopping_rounds": 2,
    }
    def fake_train(params, *args, **kwargs):
        captured.update(params)
        return FakeBooster()

    monkeypatch.setattr(lgb, "train", fake_train)

    params = {"objective": "binary", "num_boost_round": 5, "early_stopping_rounds": 2}

    train_regime_lgbm(X, y, params, use_gpu=True)

    assert captured.get("device_type") == "gpu"


def test_cli_gpu_overrides(monkeypatch):
    captured = {}

    def fake_train(X, y, params, use_gpu=False):
        captured.update(params)
        class FakeBooster:
            best_iteration = 1

            def predict(self, data, num_iteration=None):
                return np.zeros(len(data))

        return FakeBooster(), {}

    monkeypatch.setitem(ml_trainer.TRAINERS, "regime", (fake_train, "regime_lgbm"))
    monkeypatch.setattr(ml_trainer, "load_cfg", lambda p: {"regime_lgbm": {"objective": "binary"}})
    monkeypatch.setattr(
        ml_trainer,
        "_make_dummy_data",
        lambda n=200: (pd.DataFrame(np.random.normal(size=(10, 2))), pd.Series([0, 1] * 5)),
    )

    argv = [
        "ml_trainer",
        "train",
        "regime",
        "--use-gpu",
        "--gpu-platform-id",
        "1",
        "--gpu-device-id",
        "2",
    ]
    monkeypatch.setattr(sys, "argv", argv)

    ml_trainer.main()

    assert captured.get("device_type") == "gpu"
    assert captured.get("gpu_platform_id") == 1
    assert captured.get("gpu_device_id") == 2


def test_cli_federated_trainer_invoked(monkeypatch, fake_federated):
    import ml_trainer

    nonfed = {}

    def fake_train(*args, **kwargs):
        nonfed["used"] = True
        class FakeBooster:
            best_iteration = 1

            def predict(self, data, num_iteration=None):
                return np.zeros(len(data))

        return FakeBooster(), {}

    monkeypatch.setattr(ml_trainer, "train_regime_lgbm", fake_train)
    monkeypatch.setattr(
        ml_trainer,
        "_make_dummy_data",
        lambda n=200: (
            pd.DataFrame(np.random.normal(size=(10, 2))),
            pd.Series([0, 1] * 5),
        ),
    )
    monkeypatch.setattr(ml_trainer, "load_cfg", lambda p: {"federated_regime": {}})

    argv = [
        "ml_trainer",
        "train",
        "regime",
        "--federated",
        "--start-ts",
        "2021-01-01T00:00:00",
        "--end-ts",
        "2021-01-02T00:00:00",
    ]
    monkeypatch.setattr(sys, "argv", argv)

    ml_trainer.main()

    assert fake_federated["used"] is True
    assert "used" not in nonfed


def test_cli_federated_flag(monkeypatch, fake_federated):
    import ml_trainer

    used = {}

    def fake_train(*args, **kwargs):
        used["called"] = True
        class FakeBooster:
            best_iteration = 1

            def predict(self, data, num_iteration=None):
                return np.zeros(len(data))

        return FakeBooster(), {}

    monkeypatch.setattr(ml_trainer, "train_regime_lgbm", fake_train)
    monkeypatch.setattr(
        ml_trainer,
        "_make_dummy_data",
        lambda n=200: (
            pd.DataFrame(np.random.normal(size=(10, 2))),
            pd.Series([0, 1] * 5),
        ),
    )
    monkeypatch.setattr(ml_trainer, "load_cfg", lambda p: {"regime_lgbm": {}})

<<<<<<< HEAD
def test_cli_federated_trainer_invoked(monkeypatch, fake_federated):
    called = {}
    used = {}
=======
def test_cli_federated_trainer_invoked(monkeypatch):
    used = {}
def test_cli_federated_trainer_invoked_no_fixture(monkeypatch):
    import ml_trainer

    used = {}

    def fake_train(*args, **kwargs):
        used["called"] = True
        return FakeBooster(), {}

    called = {}
    used = {}

    def fake_train(*args, **kwargs):
        used["called"] = True
        return FakeBooster(), {}
>>>>>>> 480d7544

    def capture_federated(start, end, **kwargs):
        used["called"] = True
        called["args"] = (start, end)
<<<<<<< HEAD
        used["called"] = True
        return simple_fake_federated(start, end, **kwargs)
=======
        return fake_federated_fn(start, end, **kwargs)
>>>>>>> 480d7544

    monkeypatch.setattr(ml_trainer, "train_regime_lgbm", fake_train)
    monkeypatch.setattr(ml_trainer, "_make_dummy_data", lambda n=200: (
        pd.DataFrame(np.random.normal(size=(10, 2))),
        pd.Series([0, 1] * 5),
    ))
        used["called"] = True
        return FakeBooster(), {}

    monkeypatch.setattr(ml_trainer, "train_regime_lgbm", fake_train)
    monkeypatch.setattr(ml_trainer, "train_federated_regime", capture_federated)
    monkeypatch.setattr(ml_trainer, "load_cfg", lambda p: {"federated_regime": {"objective": "binary"}})
    argv = [
        "ml_trainer",
        "train",
        "regime",
        "--federated",
        "--start-ts",
        "2021-01-01",
        "--end-ts",
        "2021-01-02",
    ]
    monkeypatch.setattr(sys, "argv", argv)

    ml_trainer.main()

    assert used.get("called") is True
    assert "called" not in used
    assert called.get("args") == ("2021-01-01", "2021-01-02")
<|MERGE_RESOLUTION|>--- conflicted
+++ resolved
@@ -17,11 +17,8 @@
         return np.zeros(len(data))
 
 
-<<<<<<< HEAD
 def simple_fake_federated(start, end, **kwargs):
-=======
 def fake_federated_fn(start, end, **kwargs):
->>>>>>> 480d7544
     """Return a ``FakeBooster`` and empty metrics."""
     return FakeBooster(), {}
 @pytest.fixture
@@ -191,11 +188,9 @@
     )
     monkeypatch.setattr(ml_trainer, "load_cfg", lambda p: {"regime_lgbm": {}})
 
-<<<<<<< HEAD
 def test_cli_federated_trainer_invoked(monkeypatch, fake_federated):
     called = {}
     used = {}
-=======
 def test_cli_federated_trainer_invoked(monkeypatch):
     used = {}
 def test_cli_federated_trainer_invoked_no_fixture(monkeypatch):
@@ -213,17 +208,13 @@
     def fake_train(*args, **kwargs):
         used["called"] = True
         return FakeBooster(), {}
->>>>>>> 480d7544
 
     def capture_federated(start, end, **kwargs):
         used["called"] = True
         called["args"] = (start, end)
-<<<<<<< HEAD
         used["called"] = True
         return simple_fake_federated(start, end, **kwargs)
-=======
         return fake_federated_fn(start, end, **kwargs)
->>>>>>> 480d7544
 
     monkeypatch.setattr(ml_trainer, "train_regime_lgbm", fake_train)
     monkeypatch.setattr(ml_trainer, "_make_dummy_data", lambda n=200: (
