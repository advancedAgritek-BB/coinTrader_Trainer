"""Verify that GPU-related parameters are passed to LightGBM."""

import os
import sys
import numpy as np
import pandas as pd
import pytest

sys.path.insert(0, os.path.dirname(os.path.dirname(__file__)))

from trainers.regime_lgbm import train_regime_lgbm
import lightgbm as lgb


def test_gpu_params_passed_to_lightgbm(monkeypatch):
    rng = np.random.default_rng(0)
    X = pd.DataFrame(rng.normal(size=(10, 3)))
    y = pd.Series([0, 1] * 5)

    captured = {}

    def fake_train(params, *args, **kwargs):
        captured.update(params)
        class FakeBooster:
            best_iteration = 1
            def predict(self, data, num_iteration=None):
                return np.zeros(len(data))
        return FakeBooster()

    monkeypatch.setattr(lgb, "train", fake_train)

    params = {
        "objective": "binary",
        "num_boost_round": 5,
        "early_stopping_rounds": 2,
    }

    train_regime_lgbm(X, y, params, use_gpu=True)

    assert captured.get("device_type") == "gpu"


def test_cfg_loader_gpu_defaults(monkeypatch):
    import ml_trainer
    rng = np.random.default_rng(1)
    X = pd.DataFrame(rng.normal(size=(10, 2)))
    y = pd.Series([0, 1] * 5)

    captured = {}

    def fake_train(params, *args, **kwargs):
        captured.update(params)
        class FakeBooster:
            best_iteration = 1
            def predict(self, data, num_iteration=None):
                return np.zeros(len(data))
        return FakeBooster()

    monkeypatch.setattr(lgb, "train", fake_train)

    cfg = ml_trainer.load_cfg("cfg.yaml")
    params = cfg.get("regime_lgbm", {}).copy()
    params.pop("device_type", None)
    params.pop("gpu_platform_id", None)
    params.pop("gpu_device_id", None)

    train_regime_lgbm(X, y, params, use_gpu=True)

    assert captured.get("device_type") == "gpu"


def test_cli_gpu_overrides(monkeypatch):
    import ml_trainer

    captured = {}

    def fake_train(params, *args, **kwargs):
        captured.update(params)
        class FakeBooster:
            best_iteration = 1
            def predict(self, data, num_iteration=None):
                return np.zeros(len(data))
        return FakeBooster()

    monkeypatch.setattr(lgb, "train", fake_train)
    monkeypatch.setattr(
        ml_trainer,
        "_make_dummy_data",
        lambda n=200: (
            pd.DataFrame(np.random.normal(size=(10, 2))),
            pd.Series([0, 1] * 5),
        ),
    )

    original_load = ml_trainer.load_cfg

    def patched_load(path):
        cfg = original_load(path)
        cfg.get("regime_lgbm", {}).pop("device_type", None)
        return cfg

    monkeypatch.setattr(ml_trainer, "load_cfg", patched_load)

    argv = [
        "ml_trainer",
        "train",
        "regime",
        "--cfg",
        "cfg.yaml",
        "--use-gpu",
        "--gpu-platform-id",
        "1",
        "--gpu-device-id",
        "2",
    ]
    monkeypatch.setattr(sys, "argv", argv)

    ml_trainer.main()

    assert captured.get("device_type") == "gpu"
    assert captured.get("gpu_platform_id") == 1
    assert captured.get("gpu_device_id") == 2


<<<<<<< HEAD
def test_cli_federated_trainer_invoked(monkeypatch):
=======
def test_cli_federated_flag(monkeypatch):
>>>>>>> 7c44519a
    import ml_trainer

    called = {}

<<<<<<< HEAD
    def fake_federated(*args, **kwargs):
        called["federated"] = True
        class FakeBooster:
            best_iteration = 1
            def predict(self, data, num_iteration=None):
                return np.zeros(len(data))
        return FakeBooster(), {"accuracy": 0.0}
=======
    def fake_federated(start, end, **kwargs):
        called["federated"] = (start, end)
        return (lambda df: np.zeros(len(df))), {}
>>>>>>> 7c44519a

    monkeypatch.setattr(ml_trainer, "train_federated_regime", fake_federated)
    monkeypatch.setattr(
        ml_trainer,
        "_make_dummy_data",
        lambda n=200: (
            pd.DataFrame(np.random.normal(size=(10, 2))),
            pd.Series([0, 1] * 5),
        ),
    )
    monkeypatch.setattr(ml_trainer, "load_cfg", lambda p: {"federated_regime": {}})

    argv = [
        "ml_trainer",
        "train",
        "regime",
        "--federated",
    ]
    monkeypatch.setattr(sys, "argv", argv)

    ml_trainer.main()

    assert called.get("federated")


def test_cli_federated_flag(monkeypatch):
    import ml_trainer

    called = {}

    def fake_train(*args, **kwargs):
        called["used"] = True
        class FakeBooster:
            best_iteration = 1
            def predict(self, data, num_iteration=None):
                return np.zeros(len(data))
        return FakeBooster(), {"accuracy": 0.0}

    monkeypatch.setattr(ml_trainer, "train_regime_lgbm", fake_train)
    monkeypatch.setattr(
        ml_trainer,
        "_make_dummy_data",
        lambda n=200: (
            pd.DataFrame(np.random.normal(size=(10, 2))),
            pd.Series([0, 1] * 5),
        ),
    )
    monkeypatch.setattr(ml_trainer, "load_cfg", lambda p: {"regime_lgbm": {}})
 
    argv = [
        "ml_trainer",
        "train",
        "regime",
        "--cfg",
        "cfg.yaml",
        "--federated",
        "--start-ts",
        "2021-01-01T00:00:00",
        "--end-ts",
        "2021-01-02T00:00:00",
    ]
    monkeypatch.setattr(sys, "argv", argv)

    ml_trainer.main()

<<<<<<< HEAD
    assert called.get("used", False)
=======
    assert called.get("used", False)
    assert called.get("federated")
    assert not called.get("used", False)
>>>>>>> 7c44519a
<|MERGE_RESOLUTION|>--- conflicted
+++ resolved
@@ -122,16 +122,12 @@
     assert captured.get("gpu_device_id") == 2
 
 
-<<<<<<< HEAD
 def test_cli_federated_trainer_invoked(monkeypatch):
-=======
 def test_cli_federated_flag(monkeypatch):
->>>>>>> 7c44519a
     import ml_trainer
 
     called = {}
 
-<<<<<<< HEAD
     def fake_federated(*args, **kwargs):
         called["federated"] = True
         class FakeBooster:
@@ -139,11 +135,9 @@
             def predict(self, data, num_iteration=None):
                 return np.zeros(len(data))
         return FakeBooster(), {"accuracy": 0.0}
-=======
     def fake_federated(start, end, **kwargs):
         called["federated"] = (start, end)
         return (lambda df: np.zeros(len(df))), {}
->>>>>>> 7c44519a
 
     monkeypatch.setattr(ml_trainer, "train_federated_regime", fake_federated)
     monkeypatch.setattr(
@@ -209,10 +203,6 @@
 
     ml_trainer.main()
 
-<<<<<<< HEAD
-    assert called.get("used", False)
-=======
     assert called.get("used", False)
     assert called.get("federated")
     assert not called.get("used", False)
->>>>>>> 7c44519a
