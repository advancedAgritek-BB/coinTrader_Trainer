--- conflicted
+++ resolved
@@ -187,10 +187,8 @@
     )
     monkeypatch.setattr(ml_trainer, "load_cfg", lambda p: {"regime_lgbm": {}})
 
-<<<<<<< HEAD
 def test_cli_federated_trainer_invoked(monkeypatch):
     used = {}
-=======
 def test_cli_federated_trainer_invoked_no_fixture(monkeypatch):
     import ml_trainer
 
@@ -200,7 +198,6 @@
         used["called"] = True
         return FakeBooster(), {}
 
->>>>>>> 180c2bc2
     called = {}
     used = {}
 
@@ -211,7 +208,6 @@
     def capture_federated(start, end, **kwargs):
         used["called"] = True
         called["args"] = (start, end)
-<<<<<<< HEAD
         return fake_federated_fn(start, end, **kwargs)
 
     monkeypatch.setattr(ml_trainer, "train_regime_lgbm", fake_train)
@@ -219,12 +215,10 @@
         pd.DataFrame(np.random.normal(size=(10, 2))),
         pd.Series([0, 1] * 5),
     ))
-=======
-        used["called"] = True
-        return FakeBooster(), {}
-
-    monkeypatch.setattr(ml_trainer, "train_regime_lgbm", fake_train)
->>>>>>> 180c2bc2
+        used["called"] = True
+        return FakeBooster(), {}
+
+    monkeypatch.setattr(ml_trainer, "train_regime_lgbm", fake_train)
     monkeypatch.setattr(ml_trainer, "train_federated_regime", capture_federated)
     monkeypatch.setattr(ml_trainer, "load_cfg", lambda p: {"federated_regime": {"objective": "binary"}})
     argv = [
@@ -242,8 +236,5 @@
     ml_trainer.main()
 
     assert used.get("called") is True
-<<<<<<< HEAD
-=======
     assert "called" not in used
->>>>>>> 180c2bc2
     assert called.get("args") == ("2021-01-01", "2021-01-02")
