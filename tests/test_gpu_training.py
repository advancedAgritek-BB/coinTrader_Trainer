import os
import sys
import numpy as np
import pandas as pd
import lightgbm as lgb

sys.path.insert(0, os.path.dirname(os.path.dirname(__file__)))

from trainers.regime_lgbm import train_regime_lgbm
import ml_trainer


class FakeBooster:
    best_iteration = 1
    def predict(self, data, num_iteration=None):
        return np.zeros(len(data))


<<<<<<< HEAD
def fake_federated(start, end, **kwargs):
    """Return a ``FakeBooster`` and empty metrics."""
    return FakeBooster(), {}
=======
@pytest.fixture
def fake_federated(monkeypatch):
    """Patch ``train_federated_regime`` and record usage."""
    import ml_trainer

    called = {"used": False}

    def _fake(start, end, **kwargs):
        called["used"] = True

        class FakeBooster:
            best_iteration = 1

            def predict(self, data, num_iteration=None):
                return np.zeros(len(data))

        return FakeBooster(), {}

    monkeypatch.setattr(ml_trainer, "train_federated_regime", _fake)
    return called
>>>>>>> 7530e884


def test_gpu_params_passed_to_lightgbm(monkeypatch):
    rng = np.random.default_rng(0)
    X = pd.DataFrame(rng.normal(size=(10, 3)))
    y = pd.Series([0, 1] * 5)

    captured = {}

    def fake_train(params, *args, **kwargs):
        captured.update(params)
        class FakeBooster:
            best_iteration = 1
            def predict(self, data, num_iteration=None):
                return np.zeros(len(data))
        return FakeBooster()

    monkeypatch.setattr(lgb, "train", fake_train)

    params = {
        "objective": "binary",
        "num_boost_round": 5,
        "early_stopping_rounds": 2,
    }
    def fake_train(params, *args, **kwargs):
        captured.update(params)
        return FakeBooster()

    monkeypatch.setattr(lgb, "train", fake_train)

    params = {"objective": "binary", "num_boost_round": 5, "early_stopping_rounds": 2}

    train_regime_lgbm(X, y, params, use_gpu=True)

    assert captured.get("device_type") == "gpu"


def test_cli_gpu_overrides(monkeypatch):
    captured = {}

    def fake_train(X, y, params, use_gpu=False):
        captured.update(params)
        class FakeBooster:
            best_iteration = 1

            def predict(self, data, num_iteration=None):
                return np.zeros(len(data))

        return FakeBooster()
        return FakeBooster(), {}

    monkeypatch.setitem(ml_trainer.TRAINERS, "regime", (fake_train, "regime_lgbm"))
    monkeypatch.setattr(ml_trainer, "load_cfg", lambda p: {"regime_lgbm": {"objective": "binary"}})
    monkeypatch.setattr(
        ml_trainer,
        "_make_dummy_data",
        lambda n=200: (pd.DataFrame(np.random.normal(size=(10, 2))), pd.Series([0, 1] * 5)),
    )

    argv = [
        "ml_trainer",
        "train",
        "regime",
        "--use-gpu",
        "--gpu-platform-id",
        "1",
        "--gpu-device-id",
        "2",
    ]
    monkeypatch.setattr(sys, "argv", argv)

    ml_trainer.main()

    assert captured.get("device_type") == "gpu"
    assert captured.get("gpu_platform_id") == 1
    assert captured.get("gpu_device_id") == 2


def test_cli_federated_trainer_invoked(monkeypatch, fake_federated):
    import ml_trainer

    nonfed = {}

    def fake_train(*args, **kwargs):
        nonfed["used"] = True
        class FakeBooster:
            best_iteration = 1

            def predict(self, data, num_iteration=None):
                return np.zeros(len(data))

        return FakeBooster(), {}

    monkeypatch.setattr(ml_trainer, "train_regime_lgbm", fake_train)
    monkeypatch.setattr(
        ml_trainer,
        "_make_dummy_data",
        lambda n=200: (
            pd.DataFrame(np.random.normal(size=(10, 2))),
            pd.Series([0, 1] * 5),
        ),
    )
    monkeypatch.setattr(ml_trainer, "load_cfg", lambda p: {"federated_regime": {}})

    argv = [
        "ml_trainer",
        "train",
        "regime",
        "--federated",
        "--start-ts",
        "2021-01-01T00:00:00",
        "--end-ts",
        "2021-01-02T00:00:00",
    ]
    monkeypatch.setattr(sys, "argv", argv)

    ml_trainer.main()

    assert fake_federated["used"] is True
    assert "used" not in nonfed


def test_cli_federated_flag(monkeypatch, fake_federated):
    import ml_trainer

    used = {}

    def fake_train(*args, **kwargs):
        used["called"] = True
        class FakeBooster:
            best_iteration = 1

            def predict(self, data, num_iteration=None):
                return np.zeros(len(data))

        return FakeBooster(), {}

    monkeypatch.setattr(ml_trainer, "train_regime_lgbm", fake_train)
    monkeypatch.setattr(
        ml_trainer,
        "_make_dummy_data",
        lambda n=200: (
            pd.DataFrame(np.random.normal(size=(10, 2))),
            pd.Series([0, 1] * 5),
        ),
    )
    monkeypatch.setattr(ml_trainer, "load_cfg", lambda p: {"regime_lgbm": {}})

def test_cli_federated_trainer_invoked(monkeypatch):
    called = {}

    def capture_federated(start, end, **kwargs):
        called["args"] = (start, end)
        return fake_federated(start, end, **kwargs)

    monkeypatch.setattr(ml_trainer, "train_federated_regime", capture_federated)
    monkeypatch.setattr(ml_trainer, "load_cfg", lambda p: {"federated_regime": {"objective": "binary"}})
    argv = [
        "ml_trainer",
        "train",
        "regime",
        "--federated",
        "--start-ts",
        "2021-01-01",
        "--end-ts",
        "2021-01-02",
    ]
    monkeypatch.setattr(sys, "argv", argv)

    ml_trainer.main()

    assert used.get("called") is True
    assert fake_federated["used"] is False
    assert called.get("args") == ("2021-01-01", "2021-01-02")
<|MERGE_RESOLUTION|>--- conflicted
+++ resolved
@@ -16,11 +16,9 @@
         return np.zeros(len(data))
 
 
-<<<<<<< HEAD
 def fake_federated(start, end, **kwargs):
     """Return a ``FakeBooster`` and empty metrics."""
     return FakeBooster(), {}
-=======
 @pytest.fixture
 def fake_federated(monkeypatch):
     """Patch ``train_federated_regime`` and record usage."""
@@ -41,7 +39,6 @@
 
     monkeypatch.setattr(ml_trainer, "train_federated_regime", _fake)
     return called
->>>>>>> 7530e884
 
 
 def test_gpu_params_passed_to_lightgbm(monkeypatch):
