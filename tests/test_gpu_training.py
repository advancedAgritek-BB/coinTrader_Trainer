"""Verify that GPU-related parameters are passed to LightGBM."""

import os
import sys
import numpy as np
import pandas as pd
import pytest

sys.path.insert(0, os.path.dirname(os.path.dirname(__file__)))

from trainers.regime_lgbm import train_regime_lgbm
import lightgbm as lgb


def test_gpu_params_passed_to_lightgbm(monkeypatch):
    rng = np.random.default_rng(0)
    X = pd.DataFrame(rng.normal(size=(10, 3)))
    y = pd.Series([0, 1] * 5)

    captured = {}

    def fake_train(params, *args, **kwargs):
        captured.update(params)
        class FakeBooster:
            best_iteration = 1
            def predict(self, data, num_iteration=None):
                return np.zeros(len(data))
        return FakeBooster()

    monkeypatch.setattr(lgb, "train", fake_train)

    params = {
        "objective": "binary",
        "num_boost_round": 5,
        "early_stopping_rounds": 2,
    }

    train_regime_lgbm(X, y, params, use_gpu=True)

    assert captured.get("device_type") == "gpu"


def test_cfg_loader_gpu_defaults(monkeypatch):
    import ml_trainer
    rng = np.random.default_rng(1)
    X = pd.DataFrame(rng.normal(size=(10, 2)))
    y = pd.Series([0, 1] * 5)

    captured = {}

    def fake_train(params, *args, **kwargs):
        captured.update(params)
        class FakeBooster:
            best_iteration = 1
            def predict(self, data, num_iteration=None):
                return np.zeros(len(data))
        return FakeBooster()

    monkeypatch.setattr(lgb, "train", fake_train)

    cfg = ml_trainer.load_cfg("cfg.yaml")
    params = cfg.get("regime_lgbm", {}).copy()
    params.pop("device_type", None)
    params.pop("gpu_platform_id", None)
    params.pop("gpu_device_id", None)

    train_regime_lgbm(X, y, params, use_gpu=True)

    assert captured.get("device_type") == "gpu"


def test_cli_gpu_overrides(monkeypatch):
    import ml_trainer

    captured = {}

    def fake_train(params, *args, **kwargs):
        captured.update(params)
        class FakeBooster:
            best_iteration = 1
            def predict(self, data, num_iteration=None):
                return np.zeros(len(data))
        return FakeBooster()

    monkeypatch.setattr(lgb, "train", fake_train)
    monkeypatch.setattr(
        ml_trainer,
        "_make_dummy_data",
        lambda n=200: (
            pd.DataFrame(np.random.normal(size=(10, 2))),
            pd.Series([0, 1] * 5),
        ),
    )

    original_load = ml_trainer.load_cfg

    def patched_load(path):
        cfg = original_load(path)
        cfg.get("regime_lgbm", {}).pop("device_type", None)
        return cfg

    monkeypatch.setattr(ml_trainer, "load_cfg", patched_load)

    argv = [
        "ml_trainer",
        "train",
        "regime",
        "--cfg",
        "cfg.yaml",
        "--use-gpu",
        "--gpu-platform-id",
        "1",
        "--gpu-device-id",
        "2",
    ]
    monkeypatch.setattr(sys, "argv", argv)

    ml_trainer.main()

    assert captured.get("device_type") == "gpu"
    assert captured.get("gpu_platform_id") == 1
    assert captured.get("gpu_device_id") == 2


<<<<<<< HEAD
def test_cli_federated_trainer_invoked(monkeypatch):
=======
def test_cli_federated_flag(monkeypatch):
>>>>>>> e0fe4fc8
    import ml_trainer

    called = {}

<<<<<<< HEAD
    def fake_federated(*args, **kwargs):
        called["federated"] = True
        return (lambda df: np.zeros(len(df))), {}

    monkeypatch.setattr(ml_trainer, "train_federated_regime", fake_federated)
=======
    def fake_train(*args, **kwargs):
        called["used"] = True
        class FakeBooster:
            best_iteration = 1
            def predict(self, data, num_iteration=None):
                return np.zeros(len(data))
        return FakeBooster(), {"accuracy": 0.0}

    monkeypatch.setattr(ml_trainer, "train_federated_regime", fake_train)
>>>>>>> e0fe4fc8
    monkeypatch.setattr(
        ml_trainer,
        "_make_dummy_data",
        lambda n=200: (
            pd.DataFrame(np.random.normal(size=(10, 2))),
            pd.Series([0, 1] * 5),
        ),
    )
<<<<<<< HEAD
=======
    monkeypatch.setattr(ml_trainer, "load_cfg", lambda p: {"regime_lgbm": {}})
>>>>>>> e0fe4fc8

    argv = [
        "ml_trainer",
        "train",
        "regime",
<<<<<<< HEAD
        "--cfg",
        "cfg.yaml",
=======
>>>>>>> e0fe4fc8
        "--federated",
    ]
    monkeypatch.setattr(sys, "argv", argv)

    ml_trainer.main()

<<<<<<< HEAD
    assert called.get("federated")
=======
    assert called.get("used", False)
>>>>>>> e0fe4fc8
<|MERGE_RESOLUTION|>--- conflicted
+++ resolved
@@ -122,22 +122,17 @@
     assert captured.get("gpu_device_id") == 2
 
 
-<<<<<<< HEAD
 def test_cli_federated_trainer_invoked(monkeypatch):
-=======
 def test_cli_federated_flag(monkeypatch):
->>>>>>> e0fe4fc8
     import ml_trainer
 
     called = {}
 
-<<<<<<< HEAD
     def fake_federated(*args, **kwargs):
         called["federated"] = True
         return (lambda df: np.zeros(len(df))), {}
 
     monkeypatch.setattr(ml_trainer, "train_federated_regime", fake_federated)
-=======
     def fake_train(*args, **kwargs):
         called["used"] = True
         class FakeBooster:
@@ -147,7 +142,6 @@
         return FakeBooster(), {"accuracy": 0.0}
 
     monkeypatch.setattr(ml_trainer, "train_federated_regime", fake_train)
->>>>>>> e0fe4fc8
     monkeypatch.setattr(
         ml_trainer,
         "_make_dummy_data",
@@ -156,28 +150,19 @@
             pd.Series([0, 1] * 5),
         ),
     )
-<<<<<<< HEAD
-=======
     monkeypatch.setattr(ml_trainer, "load_cfg", lambda p: {"regime_lgbm": {}})
->>>>>>> e0fe4fc8
-
+ 
     argv = [
         "ml_trainer",
         "train",
         "regime",
-<<<<<<< HEAD
         "--cfg",
         "cfg.yaml",
-=======
->>>>>>> e0fe4fc8
         "--federated",
     ]
     monkeypatch.setattr(sys, "argv", argv)
 
     ml_trainer.main()
 
-<<<<<<< HEAD
     assert called.get("federated")
-=======
-    assert called.get("used", False)
->>>>>>> e0fe4fc8
+    assert called.get("used", False)