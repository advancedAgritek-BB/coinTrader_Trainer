import os
import sys
import types
import io

import pandas as pd
import fakeredis

sys.path.insert(0, os.path.dirname(os.path.dirname(__file__)))


def _sample_df():
    return pd.DataFrame(
        {
            "ts": pd.date_range("2021-01-01", periods=2, freq="h", tz="UTC"),
            "open": [1, 2],
            "high": [1, 2],
            "low": [1, 2],
            "close": [1, 2],
            "vwap": [1, 2],
            "volume": [1, 2],
            "trades": [1, 2],
            "price": [1, 2],
            "symbol": ["BTCUSD", "BTCUSD"],
        }
    )


def _load_module(monkeypatch):
    monkeypatch.setenv("SUPABASE_URL", "http://sb")
    monkeypatch.setenv("SUPABASE_SERVICE_KEY", "key")
    sys.modules["supabase"] = types.SimpleNamespace(
        create_client=lambda *a, **k: object(), Client=object
    )
    import importlib

    return importlib.import_module("kraken_fetch")


def test_insert_to_supabase_custom_table(monkeypatch):
    kf = _load_module(monkeypatch)
    df = _sample_df()

    captured = []

    class FakeTable:
        def __init__(self, name):
            self.name = name

        def upsert(self, rows, *, on_conflict=None):
            captured.append((self.name, on_conflict))
            return types.SimpleNamespace(execute=lambda: None)

    class FakeClient:
        def __init__(self):
            self.tables = []

        def table(self, name):
            self.tables.append(name)
            return FakeTable(name)

    client = FakeClient()
    kf.insert_to_supabase(client, df, table="logs", batch_size=1)
    assert all(t == "logs" for t in client.tables)
    assert all(c == ("logs", "ts,symbol") for c in captured)


def test_insert_to_supabase_conflict_cols(monkeypatch):
    kf = _load_module(monkeypatch)
    df = _sample_df().iloc[:1]

    captured = []

    class FakeTable:
        def upsert(self, rows, *, on_conflict=None):
            captured.append(on_conflict)
            return types.SimpleNamespace(execute=lambda: None)

    class FakeClient:
        def table(self, name):
            return FakeTable()

    client = FakeClient()
    kf.insert_to_supabase(
        client,
        df,
        table="logs",
        batch_size=1,
        conflict_cols=("ts", "symbol", "price"),
    )

    assert captured == ["ts,symbol,price"]


def test_append_kraken_data_passes_table(monkeypatch):
    kf = _load_module(monkeypatch)
    df = _sample_df().iloc[:1]
    captured = {}

    monkeypatch.setattr(kf, "get_tradable_pairs", lambda: ["BTCUSD"])
    monkeypatch.setattr(kf, "fetch_kraken_ohlc", lambda p, interval: df)

    def fake_get_last_ts(client, symbol, table):
        captured["last"] = table
        return None

    def fake_insert(client, df, *, table, batch_size=1000):
        captured["insert"] = table

    monkeypatch.setattr(kf, "get_last_ts", fake_get_last_ts)
    monkeypatch.setattr(kf, "insert_to_supabase", fake_insert)
    monkeypatch.setattr(kf, "time", types.SimpleNamespace(sleep=lambda s: None))

    kf.append_kraken_data(table="alt_table")

    assert captured["last"] == "alt_table"
    assert captured["insert"] == "alt_table"


def test_cli_table_override(monkeypatch):
    captured = {}

    kf = _load_module(monkeypatch)

    def fake_append(interval=1, delay_sec=1.0, *, table):
        captured["table"] = table

    monkeypatch.setattr(kf, "append_kraken_data", fake_append)
    monkeypatch.setattr(sys, "argv", ["prog", "--table", "cli_table"])

    kf.main()

    assert captured["table"] == "cli_table"


def test_cli_env_default(monkeypatch):
    captured = {}

    kf = _load_module(monkeypatch)

    def fake_append(interval=1, delay_sec=1.0, *, table):
        captured["table"] = table

    monkeypatch.setattr(kf, "append_kraken_data", fake_append)
    monkeypatch.setenv("KRAKEN_TABLE", "env_table")
    monkeypatch.setattr(sys, "argv", ["prog"])

    kf.main()

    assert captured["table"] == "env_table"


<<<<<<< HEAD
def test_fetch_kraken_ohlc_uses_redis(monkeypatch):
    kf = _load_module(monkeypatch)
    fake_r = fakeredis.FakeRedis()
    df_cached = _sample_df().iloc[:1]
    buf = io.BytesIO()
    df_cached.to_parquet(buf)
    fake_r.set("kraken_BTCUSD_1", buf.getvalue())

    monkeypatch.setattr(kf, "_get_redis_client", lambda: fake_r)
    monkeypatch.setattr(
        kf.requests,
        "get",
        lambda *a, **k: (_ for _ in ()).throw(AssertionError("should not fetch")),
    )

    df = kf.fetch_kraken_ohlc("BTCUSD", interval=1)

    pd.testing.assert_frame_equal(df, df_cached)


def test_fetch_kraken_ohlc_sets_redis(monkeypatch):
    kf = _load_module(monkeypatch)
    fake_r = fakeredis.FakeRedis()

    sample_data = {
        "error": [],
        "result": {"BTCUSD": [[1609459200, "1", "1", "1", "1", "1", "1", 1]]},
    }

    def fake_get(url, params=None):
        assert url == "https://api.kraken.com/0/public/OHLC"
        return types.SimpleNamespace(
            json=lambda: sample_data, raise_for_status=lambda: None
        )

    monkeypatch.setattr(kf, "_get_redis_client", lambda: fake_r)
    monkeypatch.setattr(kf.requests, "get", fake_get)

    df = kf.fetch_kraken_ohlc("BTCUSD", interval=1)

    cached = fake_r.get("kraken_BTCUSD_1")
    assert cached is not None
    pd.testing.assert_frame_equal(df, pd.read_parquet(io.BytesIO(cached)))
=======
def test_get_last_ts_parses_naive_timestamp(monkeypatch):
    kf = _load_module(monkeypatch)

    naive_ts = "2021-01-01 00:00:00"

    class FakeTable:
        def select(self, *a, **k):
            return self

        def eq(self, *a, **k):
            return self

        def order(self, *a, **k):
            return self

        def limit(self, *a, **k):
            return self

        def execute(self):
            return types.SimpleNamespace(data=[{"ts": naive_ts}])

    class FakeClient:
        def table(self, name):
            return FakeTable()

    ts = kf.get_last_ts(FakeClient(), "BTCUSD", "logs")

    assert ts == int(pd.Timestamp(naive_ts, tz="UTC").timestamp())
def test_fetch_gap_warning(monkeypatch, caplog):
    import logging
    kf = _load_module(monkeypatch)

    sample = {
        "result": {
            "BTCUSD": [
                [1609459200, 1, 1, 1, 1, 1, 1, 1],
                [1609459320, 1, 1, 1, 1, 1, 1, 1],
            ]
        }
    }

    class FakeResp:
        def json(self):
            return sample

        def raise_for_status(self):
            pass

    monkeypatch.setattr(kf.requests, "get", lambda *a, **k: FakeResp())

    with caplog.at_level(logging.WARNING):
        kf.fetch_kraken_ohlc("BTCUSD", interval=1)

    assert any("Gaps detected in OHLC" in r.message for r in caplog.records)

>>>>>>> 75c35124
<|MERGE_RESOLUTION|>--- conflicted
+++ resolved
@@ -150,7 +150,6 @@
     assert captured["table"] == "env_table"
 
 
-<<<<<<< HEAD
 def test_fetch_kraken_ohlc_uses_redis(monkeypatch):
     kf = _load_module(monkeypatch)
     fake_r = fakeredis.FakeRedis()
@@ -194,7 +193,6 @@
     cached = fake_r.get("kraken_BTCUSD_1")
     assert cached is not None
     pd.testing.assert_frame_equal(df, pd.read_parquet(io.BytesIO(cached)))
-=======
 def test_get_last_ts_parses_naive_timestamp(monkeypatch):
     kf = _load_module(monkeypatch)
 
@@ -250,4 +248,3 @@
 
     assert any("Gaps detected in OHLC" in r.message for r in caplog.records)
 
->>>>>>> 75c35124
