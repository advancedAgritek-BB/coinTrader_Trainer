"""Tests for asynchronous Supabase pagination utilities."""

import os
import sys
import pandas as pd
import httpx
import pytest

sys.path.insert(0, os.path.dirname(os.path.dirname(__file__)))
from data_loader import (
    fetch_table_async,
    fetch_data_range_async,
    fetch_data_async,
    fetch_data_between_async,
)


@pytest.mark.asyncio
async def test_fetch_data_range_async_pagination(monkeypatch):
    """Ensure async helpers handle paginated results."""

    chunk_size = 2
    pages = [
        [{"id": 1, "val": 10}, {"id": 2, "val": 20}],
        [{"id": 3, "val": 30}, {"id": 4, "val": 40}],
        [{"id": 5, "val": 50}],
    ]



# Common mock transport used across tests
PAGES = [
    [{"id": 1, "val": 10}, {"id": 2, "val": 20}],
    [{"id": 3, "val": 30}, {"id": 4, "val": 40}],
    [{"id": 5, "val": 50}],
]
CHUNK_SIZE = 2


def make_transport():
    """Return an ``httpx.MockTransport`` serving ``PAGES``."""

    def handler(request: httpx.Request) -> httpx.Response:
        if request.headers.get("Range"):
            start = int(request.headers["Range"].split("-", 1)[0])
            idx = start // CHUNK_SIZE
        else:
            offset = int(request.url.params.get("offset", "0"))
            idx = offset // CHUNK_SIZE
        data = PAGES[idx] if idx < len(PAGES) else []
        return httpx.Response(200, json=data)

    return httpx.MockTransport(handler)


@pytest.mark.asyncio
async def test_fetch_data_range_async(monkeypatch):
    """``fetch_data_range_async`` should concatenate all paginated chunks."""
    transport = make_transport()
    real_client = httpx.AsyncClient

    def fake_client(**kwargs):
        kwargs.setdefault("transport", transport)
        kwargs.setdefault("base_url", "https://sb.example.com")
        return real_client(**kwargs)

    monkeypatch.setattr(httpx, "AsyncClient", fake_client)
    monkeypatch.setenv("SUPABASE_URL", "https://sb.example.com")
    monkeypatch.setenv("SUPABASE_KEY", "test")

    async with fake_client() as client:
<<<<<<< HEAD
        df1 = await fetch_table_async("trade_logs", page_size=CHUNK_SIZE, client=client)
=======
        df1 = await fetch_table_async(
            "trade_logs", page_size=CHUNK_SIZE, client=client
        )
>>>>>>> 8872e421

    df2 = await fetch_data_range_async(
        "trade_logs", "start", "end", chunk_size=CHUNK_SIZE
    )
    df3 = await fetch_data_between_async(
        "trade_logs", "start", "end", chunk_size=CHUNK_SIZE
    )

    expected = pd.concat([pd.DataFrame(p) for p in PAGES], ignore_index=True)
    pd.testing.assert_frame_equal(df1, expected)
    pd.testing.assert_frame_equal(df2, expected)
    pd.testing.assert_frame_equal(df3, expected)
    df = await fetch_data_range_async(
        "trade_logs",
        "2021-01-01",
        "2021-01-02",
        chunk_size=CHUNK_SIZE,
    )

    expected = pd.concat([pd.DataFrame(p) for p in PAGES], ignore_index=True)
    pd.testing.assert_frame_equal(df, expected)


@pytest.mark.asyncio
async def test_fetch_data_async_table(monkeypatch):
    """``fetch_data_async`` should paginate the whole table."""
    transport = make_transport()
    real_client = httpx.AsyncClient

    def fake_client(**kwargs):
        kwargs.setdefault("transport", transport)
        kwargs.setdefault("base_url", "https://sb.example.com")
        return real_client(**kwargs)

    monkeypatch.setattr(httpx, "AsyncClient", fake_client)
    monkeypatch.setenv("SUPABASE_URL", "https://sb.example.com")
    monkeypatch.setenv("SUPABASE_KEY", "test")

    async with fake_client() as client:
        df = await fetch_data_async("trade_logs", page_size=CHUNK_SIZE, client=client)

    expected = pd.concat([pd.DataFrame(p) for p in PAGES], ignore_index=True)
    pd.testing.assert_frame_equal(df, expected)<|MERGE_RESOLUTION|>--- conflicted
+++ resolved
@@ -69,13 +69,10 @@
     monkeypatch.setenv("SUPABASE_KEY", "test")
 
     async with fake_client() as client:
-<<<<<<< HEAD
         df1 = await fetch_table_async("trade_logs", page_size=CHUNK_SIZE, client=client)
-=======
         df1 = await fetch_table_async(
             "trade_logs", page_size=CHUNK_SIZE, client=client
         )
->>>>>>> 8872e421
 
     df2 = await fetch_data_range_async(
         "trade_logs", "start", "end", chunk_size=CHUNK_SIZE
