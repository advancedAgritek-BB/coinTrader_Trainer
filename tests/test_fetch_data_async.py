"""Tests for ``fetch_data_range_async`` pagination."""

import os
import sys
import pandas as pd
import httpx
import pytest

sys.path.insert(0, os.path.dirname(os.path.dirname(__file__)))
from data_loader import fetch_data_range_async


@pytest.mark.asyncio
async def test_fetch_data_async_pagination(monkeypatch):
    chunk_size = 2
    pages = [
        [{"id": 1, "val": 10}, {"id": 2, "val": 20}],
        [{"id": 3, "val": 30}, {"id": 4, "val": 40}],
        [{"id": 5, "val": 50}],
    ]

    def handler(request: httpx.Request) -> httpx.Response:
        offset = int(request.url.params.get("offset", "0"))
        idx = offset // chunk_size
        data = pages[idx] if idx < len(pages) else []
        return httpx.Response(200, json=data)

    transport = httpx.MockTransport(handler)

    real_client = httpx.AsyncClient

    def fake_client(**kwargs):
        return real_client(transport=transport, base_url="https://sb.example.com")

    monkeypatch.setattr(httpx, "AsyncClient", fake_client)
    monkeypatch.setenv("SUPABASE_URL", "https://sb.example.com")
    monkeypatch.setenv("SUPABASE_KEY", "test")

<<<<<<< HEAD
    df = await fetch_data_async("trade_logs", page_size=chunk_size)
=======
    df = await fetch_data_range_async(
        "trade_logs", "start", "end", chunk_size=chunk_size
        "trade_logs",
        "start",
        "end",
        chunk_size=chunk_size,
    )
>>>>>>> 988bd706

    expected = pd.concat([pd.DataFrame(p) for p in pages], ignore_index=True)
    pd.testing.assert_frame_equal(df, expected)<|MERGE_RESOLUTION|>--- conflicted
+++ resolved
@@ -36,9 +36,7 @@
     monkeypatch.setenv("SUPABASE_URL", "https://sb.example.com")
     monkeypatch.setenv("SUPABASE_KEY", "test")
 
-<<<<<<< HEAD
     df = await fetch_data_async("trade_logs", page_size=chunk_size)
-=======
     df = await fetch_data_range_async(
         "trade_logs", "start", "end", chunk_size=chunk_size
         "trade_logs",
@@ -46,7 +44,6 @@
         "end",
         chunk_size=chunk_size,
     )
->>>>>>> 988bd706
 
     expected = pd.concat([pd.DataFrame(p) for p in pages], ignore_index=True)
     pd.testing.assert_frame_equal(df, expected)