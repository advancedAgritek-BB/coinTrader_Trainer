--- conflicted
+++ resolved
@@ -40,9 +40,7 @@
     monkeypatch.setenv("SUPABASE_URL", "https://sb.example.com")
     monkeypatch.setenv("SUPABASE_KEY", "test")
 
-<<<<<<< HEAD
     df = await fetch_data_range_async("trade_logs", "start", "end", chunk_size=chunk_size)
-=======
     async with fake_client() as client:
         df = await fetch_data_async("trade_logs", page_size=chunk_size, client=client)
     df2 = await fetch_data_range_async("trade_logs", "start", "end", chunk_size=chunk_size)
@@ -56,7 +54,6 @@
     )
     df = await fetch_data_range_async("trade_logs", "start", "end", chunk_size=chunk_size)
     df = await fetch_data_async("trade_logs", page_size=chunk_size)
->>>>>>> 629c22e5
 
     expected = pd.concat([pd.DataFrame(p) for p in pages], ignore_index=True)
     pd.testing.assert_frame_equal(df, expected)
