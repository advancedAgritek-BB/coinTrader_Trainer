--- conflicted
+++ resolved
@@ -7,7 +7,6 @@
 import pytest
 
 sys.path.insert(0, os.path.dirname(os.path.dirname(__file__)))
-<<<<<<< HEAD
 from data_loader import fetch_table_async, fetch_data_range_async, fetch_data_async
 
 
@@ -21,7 +20,6 @@
         [{"id": 3, "val": 30}, {"id": 4, "val": 40}],
         [{"id": 5, "val": 50}],
     ]
-=======
 
 from data_loader import fetch_data_range_async, fetch_data_async
 
@@ -37,7 +35,6 @@
 
 def make_transport():
     """Return an ``httpx.MockTransport`` serving ``PAGES``."""
->>>>>>> 65bd3ade
 
     def handler(request: httpx.Request) -> httpx.Response:
         if request.headers.get("Range"):
@@ -67,7 +64,6 @@
     monkeypatch.setenv("SUPABASE_URL", "https://sb.example.com")
     monkeypatch.setenv("SUPABASE_KEY", "test")
 
-<<<<<<< HEAD
     async with fake_client() as client:
         df1 = await fetch_table_async("trade_logs", page_size=chunk_size, client=client)
 
@@ -80,7 +76,6 @@
     pd.testing.assert_frame_equal(df1, expected)
     pd.testing.assert_frame_equal(df2, expected)
     pd.testing.assert_frame_equal(df3, expected)
-=======
     df = await fetch_data_range_async(
         "trade_logs",
         "2021-01-01",
@@ -111,5 +106,4 @@
         df = await fetch_data_async("trade_logs", page_size=CHUNK_SIZE, client=client)
 
     expected = pd.concat([pd.DataFrame(p) for p in PAGES], ignore_index=True)
-    pd.testing.assert_frame_equal(df, expected)
->>>>>>> 65bd3ade
+    pd.testing.assert_frame_equal(df, expected)