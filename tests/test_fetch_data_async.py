"""Tests for ``fetch_data_range_async`` pagination."""

import os
import sys
import pandas as pd
import httpx
import pytest

sys.path.insert(0, os.path.dirname(os.path.dirname(__file__)))
from data_loader import fetch_data_range_async


@pytest.mark.asyncio
async def test_fetch_data_async_pagination(monkeypatch):
    chunk_size = 2
    pages = [
        [{"id": 1, "val": 10}, {"id": 2, "val": 20}],
        [{"id": 3, "val": 30}, {"id": 4, "val": 40}],
        [{"id": 5, "val": 50}],
    ]

    def handler(request: httpx.Request) -> httpx.Response:
        offset = int(request.url.params.get("offset", "0"))
        idx = offset // chunk_size
        data = pages[idx] if idx < len(pages) else []
        return httpx.Response(200, json=data)

    transport = httpx.MockTransport(handler)

    real_client = httpx.AsyncClient

    def fake_client(**kwargs):
        return real_client(transport=transport, base_url="https://sb.example.com")

    monkeypatch.setattr(httpx, "AsyncClient", fake_client)
    monkeypatch.setenv("SUPABASE_URL", "https://sb.example.com")
    monkeypatch.setenv("SUPABASE_KEY", "test")

    df = await fetch_data_range_async(
<<<<<<< HEAD
        "trade_logs", "start", "end", chunk_size=chunk_size
=======
        "trade_logs",
        "start",
        "end",
        chunk_size=chunk_size,
>>>>>>> 51c2827a
    )

    expected = pd.concat([pd.DataFrame(p) for p in pages], ignore_index=True)
    pd.testing.assert_frame_equal(df, expected)<|MERGE_RESOLUTION|>--- conflicted
+++ resolved
@@ -37,14 +37,11 @@
     monkeypatch.setenv("SUPABASE_KEY", "test")
 
     df = await fetch_data_range_async(
-<<<<<<< HEAD
         "trade_logs", "start", "end", chunk_size=chunk_size
-=======
         "trade_logs",
         "start",
         "end",
         chunk_size=chunk_size,
->>>>>>> 51c2827a
     )
 
     expected = pd.concat([pd.DataFrame(p) for p in pages], ignore_index=True)
