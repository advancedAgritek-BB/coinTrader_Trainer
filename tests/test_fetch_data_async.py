<<<<<<< HEAD
"""Tests for asynchronous Supabase pagination utilities."""

=======
>>>>>>> 7016439c
import os
import sys
import pandas as pd
import httpx
import pytest

sys.path.insert(0, os.path.dirname(os.path.dirname(__file__)))
from data_loader import fetch_data_async, fetch_data_range_async
from data_loader import fetch_data_async


@pytest.mark.asyncio
async def test_fetch_data_range_async_pagination(monkeypatch):
    """Ensure ``fetch_data_range_async`` handles chunked pagination."""
    chunk_size = 2
    pages = [
        [{"id": 1, "val": 10}, {"id": 2, "val": 20}],
        [{"id": 3, "val": 30}, {"id": 4, "val": 40}],
        [{"id": 5, "val": 50}],
    ]

    def handler(request: httpx.Request) -> httpx.Response:
        offset = int(request.url.params.get("offset", "0"))
        idx = offset // chunk_size
        data = pages[idx] if idx < len(pages) else []
        return httpx.Response(200, json=data)

    transport = httpx.MockTransport(handler)
    real_client = httpx.AsyncClient

    def fake_client(**kwargs):
        return real_client(transport=transport, base_url="https://sb.example.com")

    monkeypatch.setattr(httpx, "AsyncClient", fake_client)
    monkeypatch.setenv("SUPABASE_URL", "https://sb.example.com")
    monkeypatch.setenv("SUPABASE_KEY", "test")

    df = await fetch_data_range_async(
<<<<<<< HEAD
        "trade_logs", "2021-01-01", "2021-01-02", chunk_size=chunk_size
=======
        "trade_logs",
        "start",
        "end",
        chunk_size=chunk_size,
        "trade_logs", "start", "end", chunk_size=chunk_size
>>>>>>> 7016439c
    )
    df = await fetch_data_range_async("trade_logs", "start", "end", chunk_size=chunk_size)
    df = await fetch_data_async("trade_logs", page_size=chunk_size)

    expected = pd.concat([pd.DataFrame(p) for p in pages], ignore_index=True)
    pd.testing.assert_frame_equal(df, expected)<|MERGE_RESOLUTION|>--- conflicted
+++ resolved
@@ -1,8 +1,5 @@
-<<<<<<< HEAD
 """Tests for asynchronous Supabase pagination utilities."""
 
-=======
->>>>>>> 7016439c
 import os
 import sys
 import pandas as pd
@@ -41,15 +38,12 @@
     monkeypatch.setenv("SUPABASE_KEY", "test")
 
     df = await fetch_data_range_async(
-<<<<<<< HEAD
         "trade_logs", "2021-01-01", "2021-01-02", chunk_size=chunk_size
-=======
         "trade_logs",
         "start",
         "end",
         chunk_size=chunk_size,
         "trade_logs", "start", "end", chunk_size=chunk_size
->>>>>>> 7016439c
     )
     df = await fetch_data_range_async("trade_logs", "start", "end", chunk_size=chunk_size)
     df = await fetch_data_async("trade_logs", page_size=chunk_size)
