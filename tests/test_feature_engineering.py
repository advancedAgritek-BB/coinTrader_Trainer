import sys
from pathlib import Path

import numpy as np
import pandas as pd
import pytest

sys.path.insert(0, str(Path(__file__).resolve().parents[1]))

import feature_engineering
from feature_engineering import make_features


def test_make_features_interpolation_and_columns():
    df = pd.DataFrame(
        {
            "ts": pd.date_range("2020-01-01", periods=6, freq="D"),
            "price": [1.0, 1.1, np.nan, 1.3, 1.2, 1.4],
            "high": [1.1, 1.2, 1.3, np.nan, 1.25, 1.5],
            "low": [0.9, 1.0, 1.1, 1.15, np.nan, 1.3],
            "volume": [10, 11, 12, 13, 14, 15],
        }
    )

    result = make_features(
        df,
        ema_short_period=2,
        ema_long_period=3,
        rsi_period=5,
        volatility_window=2,
        atr_window=2,
    )

    expected_cols = {
        "ema_short",
        "ema_long",
        "macd",
        "rsi5",
        "volatility2",
        "atr2",
        "bol_upper",
        "bol_mid",
        "bol_lower",
        "momentum_10",
        "adx_14",
        "obv",
    }

    assert expected_cols.issubset(result.columns)
    assert not result.isna().any().any()


<<<<<<< HEAD
def test_make_features_gpu_uses_jax(monkeypatch):
    calls = {"asarray": False}

    jnp = types.ModuleType("jax.numpy")

    def asarray(x):
        calls["asarray"] = True
        return np.asarray(x)

    jnp.asarray = asarray
    jax_mod = types.ModuleType("jax")
    jax_mod.numpy = jnp
    monkeypatch.setitem(sys.modules, "jax", jax_mod)
    monkeypatch.setitem(sys.modules, "jax.numpy", jnp)
    monkeypatch.setattr(feature_engineering, "jnp", jnp, raising=False)

    df = pd.DataFrame(
        {
            "ts": range(6),
            "price": [1, 2, 3, 4, 5, 6],
            "high": [1, 2, 3, 4, 5, 6],
            "low": [0, 1, 2, 3, 4, 5],
            "volume": [1, 1, 1, 1, 1, 1],
        }
    )

    make_features(df, use_gpu=True, ema_short_period=2, ema_long_period=3)

    assert calls["asarray"]


def test_make_features_gpu_generates_columns(monkeypatch):
    jnp = types.ModuleType("jax.numpy")
    jnp.asarray = np.asarray
    jax_mod = types.ModuleType("jax")
    jax_mod.numpy = jnp
    monkeypatch.setitem(sys.modules, "jax", jax_mod)
    monkeypatch.setitem(sys.modules, "jax.numpy", jnp)
    monkeypatch.setattr(feature_engineering, "jnp", jnp, raising=False)

=======
def test_make_features_gpu_matches_cpu():
>>>>>>> 5c129f7f
    df = pd.DataFrame(
        {
            "ts": pd.date_range("2020-01-01", periods=6, freq="D"),
            "price": [1.0, 1.1, 1.2, 1.3, 1.2, 1.4],
            "high": [1.1, 1.2, 1.3, 1.4, 1.25, 1.5],
            "low": [0.9, 1.0, 1.1, 1.15, 1.0, 1.3],
            "volume": [1, 1, 1, 1, 1, 1],
        }
    )

    cpu = make_features(
        df,
        ema_short_period=2,
        ema_long_period=3,
        rsi_period=5,
        volatility_window=2,
        atr_window=2,
        use_gpu=False,
    )
    gpu = make_features(
        df,
        ema_short_period=2,
        ema_long_period=3,
        rsi_period=5,
        volatility_window=2,
        atr_window=2,
        use_gpu=True,
    )

    pd.testing.assert_frame_equal(cpu, gpu)


def test_make_features_adds_columns_and_handles_params(capsys):
    df = pd.DataFrame(
        {
            "ts": pd.date_range("2021-01-01", periods=300, freq="1T"),
            "price": np.linspace(100, 399, 300),
            "high": np.linspace(101, 400, 300),
            "low": np.linspace(99, 398, 300),
            "volume": np.ones(300),
        }
    )

    result = make_features(df, log_time=True)
    captured = capsys.readouterr().out
    assert "feature generation took" in captured
    for col in [
        "log_ret",
        "ema_short",
        "ema_long",
        "macd",
        "rsi14",
        "volatility20",
        "atr3",
        "bol_upper",
        "bol_mid",
        "bol_lower",
        "momentum_10",
        "adx_14",
        "obv",
    ]:
        assert col in result.columns
    assert pd.api.types.is_datetime64_any_dtype(result["ts"])

    result = make_features(df, rsi_period=10, volatility_window=5, atr_window=4)
    for col in ["rsi10", "volatility5", "atr4"]:
        assert col in result.columns


def test_make_features_creates_multiclass_target():
    df = pd.DataFrame(
        {
            "ts": pd.date_range("2022-01-01", periods=4, freq="D"),
            "price": [1.0, 1.1, 1.0, 1.2],
            "high": [1.1, 1.2, 1.1, 1.3],
            "low": [0.9, 1.0, 0.9, 1.1],
        }
    )

    result = make_features(df)
    assert "target" in result.columns
    assert set(result["target"].unique()).issubset({-1, 0, 1})


def test_make_features_raises_when_too_many_nans():
    df_small = pd.DataFrame(
        {
            "ts": pd.date_range("2021-01-01", periods=5, freq="1T"),
            "price": np.arange(5),
        }
    )
    with pytest.raises(ValueError):
        make_features(df_small)


def test_make_features_generates_target_when_missing():
    prices = [1, 1.02, 0.98, 1.05, 1.06, 1.07]
    df = pd.DataFrame(
        {
            "ts": pd.date_range("2021-01-01", periods=len(prices), freq="D"),
            "price": prices,
            "high": [p * 1.01 for p in prices],
            "low": [p * 0.99 for p in prices],
        }
    )

    result = make_features(
        df,
        ema_short_period=1,
        ema_long_period=1,
        rsi_period=2,
        volatility_window=2,
        atr_window=2,
    )

    returns = result["price"].pct_change().shift(-1)
    expected = np.where(
        returns > 0.01,
        1,
        np.where(returns < -0.01, -1, 0),
    )
    expected = pd.Series(expected, index=result.index, name="target").fillna(0)

    pd.testing.assert_series_equal(result["target"], expected)<|MERGE_RESOLUTION|>--- conflicted
+++ resolved
@@ -50,7 +50,6 @@
     assert not result.isna().any().any()
 
 
-<<<<<<< HEAD
 def test_make_features_gpu_uses_jax(monkeypatch):
     calls = {"asarray": False}
 
@@ -91,9 +90,7 @@
     monkeypatch.setitem(sys.modules, "jax.numpy", jnp)
     monkeypatch.setattr(feature_engineering, "jnp", jnp, raising=False)
 
-=======
 def test_make_features_gpu_matches_cpu():
->>>>>>> 5c129f7f
     df = pd.DataFrame(
         {
             "ts": pd.date_range("2020-01-01", periods=6, freq="D"),
