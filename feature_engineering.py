"""Feature generation utilities used by coinTrader models."""

import os
import platform
import time
from utils import timed
import logging

import numpy as np
import pandas as pd

try:  # optional dependency for GPU acceleration
    import jax.numpy as jnp  # type: ignore
except Exception:  # pragma: no cover - jax may be absent
    jnp = None  # type: ignore
import numba

logger = logging.getLogger(__name__)


def _rsi(series: pd.Series, period: int = 14) -> pd.Series:
    """Return the Relative Strength Index for ``series``."""
    delta = series.diff()
    gain = delta.clip(lower=0)
    loss = -delta.clip(upper=0)
    avg_gain = gain.rolling(window=period, min_periods=period).mean()
    avg_loss = loss.rolling(window=period, min_periods=period).mean()
    rs = avg_gain / avg_loss
    rsi = 100 - (100 / (1 + rs))
    return rsi


def _atr(df: pd.DataFrame, period: int = 3) -> pd.Series:
    """Return the Average True Range for ``df``."""
    high = df["high"]
    low = df["low"]
    close = df["price"].shift()
    tr1 = high - low
    tr2 = (high - close).abs()
    tr3 = (low - close).abs()
    tr = pd.concat([tr1, tr2, tr3], axis=1).max(axis=1)
    atr = tr.rolling(window=period, min_periods=period).mean()
    return atr


@numba.njit
def _rsi_nb(arr: np.ndarray, period: int = 14) -> np.ndarray:
    n = len(arr)
    rsi = np.empty(n)
    rsi[:] = np.nan
    gains = np.zeros(n)
    losses = np.zeros(n)
    for i in range(1, n):
        diff = arr[i] - arr[i - 1]
        if diff > 0:
            gains[i] = diff
            losses[i] = 0.0
        else:
            gains[i] = 0.0
            losses[i] = -diff
    avg_gain = np.sum(gains[1 : period + 1]) / period
    avg_loss = np.sum(losses[1 : period + 1]) / period
    if avg_loss == 0:
        rsi[period] = 100.0
    else:
        rs = avg_gain / avg_loss
        rsi[period] = 100.0 - 100.0 / (1.0 + rs)
    for i in range(period + 1, n):
        avg_gain = (avg_gain * (period - 1) + gains[i]) / period
        avg_loss = (avg_loss * (period - 1) + losses[i]) / period
        if avg_loss == 0:
            rsi[i] = 100.0
        else:
            rs = avg_gain / avg_loss
            rsi[i] = 100.0 - 100.0 / (1.0 + rs)
    return rsi


@numba.njit
def _atr_nb(high: np.ndarray, low: np.ndarray, close: np.ndarray, period: int = 14) -> np.ndarray:
    n = len(high)
    atr = np.empty(n)
    atr[:] = np.nan
    tr = np.zeros(n)
    for i in range(1, n):
        tr1 = high[i] - low[i]
        tr2 = abs(high[i] - close[i - 1])
        tr3 = abs(low[i] - close[i - 1])
        tr[i] = max(tr1, tr2, tr3)
    atr_val = np.sum(tr[1 : period + 1]) / period
    for i in range(period + 1, n):
        atr_val = (atr_val * (period - 1) + tr[i]) / period
        atr[i] = atr_val
    return atr


@numba.njit
def _adx_nb(high: np.ndarray, low: np.ndarray, close: np.ndarray, period: int = 14) -> np.ndarray:
    n = len(high)
    adx = np.empty(n)
    adx[:] = np.nan
    plus_dm = np.zeros(n)
    minus_dm = np.zeros(n)
    tr = np.zeros(n)

    for i in range(1, n):
        up_move = high[i] - high[i - 1]
        down_move = low[i - 1] - low[i]
        plus_dm[i] = up_move if (up_move > down_move and up_move > 0) else 0.0
        minus_dm[i] = down_move if (down_move > up_move and down_move > 0) else 0.0

        tr1 = high[i] - low[i]
        tr2 = abs(high[i] - close[i - 1])
        tr3 = abs(low[i] - close[i - 1])
        tr[i] = max(tr1, tr2, tr3)

    atr_val = np.sum(tr[1 : period + 1]) / period
    pdm = np.sum(plus_dm[1 : period + 1]) / period
    mdm = np.sum(minus_dm[1 : period + 1]) / period

    plus_di = np.zeros(n)
    minus_di = np.zeros(n)
    dx = np.zeros(n)

    for i in range(period + 1, n):
        atr_val = (atr_val * (period - 1) + tr[i]) / period
        pdm = (pdm * (period - 1) + plus_dm[i]) / period
        mdm = (mdm * (period - 1) + minus_dm[i]) / period

        if atr_val != 0.0:
            plus_di[i] = 100.0 * pdm / atr_val
            minus_di[i] = 100.0 * mdm / atr_val
        den = plus_di[i] + minus_di[i]
        if den != 0.0:
            dx[i] = 100.0 * abs(plus_di[i] - minus_di[i]) / den
        else:
            dx[i] = 0.0

    adx_val = np.sum(dx[period + 1 : 2 * period + 1]) / period
    for i in range(2 * period + 1, n):
        adx_val = (adx_val * (period - 1) + dx[i]) / period
        adx[i] = adx_val

    return adx


@numba.njit
def _obv_nb(price: np.ndarray, volume: np.ndarray) -> np.ndarray:
    n = len(price)
    obv = np.zeros(n)
    for i in range(1, n):
        diff = price[i] - price[i - 1]
        direction = 0.0
        if diff > 0:
            direction = 1.0
        elif diff < 0:
            direction = -1.0
        obv[i] = obv[i - 1] + direction * volume[i]
    return obv


def _bollinger_bands(
    series: pd.Series,
    window: int = 20,
    num_std: float = 2.0,
) -> tuple[pd.Series, pd.Series, pd.Series]:
    """Return Bollinger Band series for ``series``."""
    mid = series.rolling(window=window, min_periods=window).mean()
    std = series.rolling(window=window, min_periods=window).std()
    upper = mid + num_std * std
    lower = mid - num_std * std
    return mid, upper, lower


def _momentum(series: pd.Series, period: int = 10) -> pd.Series:
    """Return the momentum indicator for ``series``."""
    return series - series.shift(period)


def _adx(df: pd.DataFrame, period: int = 14) -> pd.Series:
    """Return the Average Directional Index for ``df``."""
    high = df["high"]
    low = df["low"]
    close = df["price"].shift()

    up_move = high.diff()
    down_move = -low.diff()
    plus_dm = np.where((up_move > down_move) & (up_move > 0), up_move, 0.0)
    minus_dm = np.where((down_move > up_move) & (down_move > 0), down_move, 0.0)

    tr1 = high - low
    tr2 = (high - close).abs()
    tr3 = (low - close).abs()
    tr = pd.concat([tr1, tr2, tr3], axis=1).max(axis=1)

    atr = tr.ewm(alpha=1 / period, min_periods=period, adjust=False).mean()
    plus_di = 100 * pd.Series(plus_dm).ewm(alpha=1 / period, min_periods=period, adjust=False).mean() / atr
    minus_di = 100 * pd.Series(minus_dm).ewm(alpha=1 / period, min_periods=period, adjust=False).mean() / atr
    dx = 100 * (plus_di - minus_di).abs() / (plus_di + minus_di)
    adx = dx.ewm(alpha=1 / period, min_periods=period, adjust=False).mean()
    return adx


def _obv(df: pd.DataFrame) -> pd.Series:
    """Return the On-Balance Volume for ``df``."""
    price_diff = df["price"].diff().fillna(0)
    direction = np.sign(price_diff)
    volume = df.get("volume", pd.Series(0, index=df.index)).fillna(0)
    obv = (direction * volume).cumsum()
    return obv


def _compute_features_pandas(
    df: pd.DataFrame,
    ema_short_period: int,
    ema_long_period: int,
    rsi_period: int,
    volatility_window: int,
    atr_window: int,
    bollinger_window: int,
    bollinger_std: float,
    momentum_period: int,
    adx_period: int,
    use_numba: bool = False,
) -> tuple[pd.DataFrame, str, str, str]:
    df = df.sort_values("ts").reset_index(drop=True).copy()
    df["ts"] = pd.to_datetime(df["ts"], errors="coerce")
    df = df.set_index("ts").interpolate(method="time").reset_index()
    df = df.ffill()

    df["log_ret"] = np.log(df["price"] / df["price"].shift(1))
    df["ema_short"] = df["price"].ewm(span=ema_short_period, adjust=False).mean()
    df["ema_long"] = df["price"].ewm(span=ema_long_period, adjust=False).mean()
    df["macd"] = df["ema_short"] - df["ema_long"]

    mid, upper, lower = _bollinger_bands(df["price"], bollinger_window, bollinger_std)
    df["bol_mid"] = mid
    df["bol_upper"] = upper
    df["bol_lower"] = lower

    mom_col = f"momentum_{momentum_period}"
    df[mom_col] = _momentum(df["price"], momentum_period)

    rsi_col = f"rsi{rsi_period}"
    if use_numba:
        df[rsi_col] = pd.Series(
            _rsi_nb(df["price"].to_numpy(), rsi_period), index=df.index
        )
    else:
        df[rsi_col] = _rsi(df["price"], rsi_period)

    vol_col = f"volatility{volatility_window}"
    df[vol_col] = df["log_ret"].rolling(
        window=volatility_window, min_periods=volatility_window
    ).std()

    atr_col = f"atr{atr_window}"
    if {"high", "low"}.issubset(df.columns):
        if use_numba:
            df[atr_col] = pd.Series(
                _atr_nb(
                    df["high"].to_numpy(),
                    df["low"].to_numpy(),
                    df["price"].to_numpy(),
                    atr_window,
                ),
                index=df.index,
            )
        else:
            df[atr_col] = _atr(df, atr_window)
    else:
        df[atr_col] = np.nan

    adx_col = f"adx_{adx_period}"
    if {"high", "low"}.issubset(df.columns):
        if use_numba:
            df[adx_col] = pd.Series(
                _adx_nb(
                    df["high"].to_numpy(),
                    df["low"].to_numpy(),
                    df["price"].to_numpy(),
                    adx_period,
                ),
                index=df.index,
            )
        else:
            df[adx_col] = _adx(df, adx_period)
    else:
        df[adx_col] = np.nan

    if "volume" in df.columns:
        if use_numba:
            df["obv"] = pd.Series(
                _obv_nb(df["price"].to_numpy(), df["volume"].fillna(0).to_numpy()),
                index=df.index,
            )
        else:
            df["obv"] = _obv(df)
    else:
        df["obv"] = np.nan
    # Bollinger Bands (20 period, 2 std dev)
    rolling_mean = df["price"].rolling(window=20, min_periods=20).mean()
    rolling_std = df["price"].rolling(window=20, min_periods=20).std()
    df["bol_mid"] = rolling_mean
    df["bol_upper"] = rolling_mean + 2 * rolling_std
    df["bol_lower"] = rolling_mean - 2 * rolling_std

    # Momentum over 10 periods
    df["momentum_10"] = df["price"] - df["price"].shift(10)

    # ADX indicator
    if {"high", "low"}.issubset(df.columns):
        high = df["high"]
        low = df["low"]
        close = df["price"]
        plus_dm = high.diff().clip(lower=0)
        minus_dm = (-low.diff()).clip(lower=0)
        tr1 = high - low
        tr2 = (high - close.shift()).abs()
        tr3 = (low - close.shift()).abs()
        tr = pd.concat([tr1, tr2, tr3], axis=1).max(axis=1)
        atr = tr.rolling(window=14, min_periods=14).mean()
        plus_di = 100 * plus_dm.rolling(window=14, min_periods=14).sum() / atr
        minus_di = 100 * minus_dm.rolling(window=14, min_periods=14).sum() / atr
        dx = 100 * (plus_di.subtract(minus_di).abs() / (plus_di + minus_di))
        df["adx_14"] = dx.rolling(window=14, min_periods=14).mean()
    else:
        df["adx_14"] = np.nan

    # On Balance Volume
    vol_col_name = None
    for c in df.columns:
        if c.lower() == "volume" or c.lower().startswith("volume_"):
            vol_col_name = c
            break
    if vol_col_name:
        direction = np.sign(df["price"].diff().fillna(0))
        df["obv"] = (direction * df[vol_col_name]).fillna(0).cumsum()
    else:
        df["obv"] = np.nan

    return df, rsi_col, vol_col, atr_col


@timed
def make_features(
    df: pd.DataFrame,
    *,
    ema_short_period: int = 12,
    ema_long_period: int = 26,
    rsi_period: int = 14,
    volatility_window: int = 20,
    atr_window: int = 3,
    bollinger_window: int = 20,
    bollinger_std: float = 2.0,
    momentum_period: int = 10,
    adx_period: int = 14,
    use_gpu: bool = False,
    return_threshold: float = 0.01,
    use_modin: bool = False,
) -> pd.DataFrame:
    """Generate technical indicator features for trading models.

    Parameters
    ----------
    df : pd.DataFrame
        Data frame containing at least ``ts`` and ``price`` columns and ``high``
        and ``low`` for ATR computation.
    ema_short_period : int, optional
        Period for the short-term exponential moving average.
    ema_long_period : int, optional
        Period for the long-term exponential moving average.
    rsi_period : int, optional
        Window for computing the RSI indicator.
    volatility_window : int, optional
        Window for computing the rolling volatility of log returns.
    atr_window : int, optional
        Window for computing the Average True Range.
    bollinger_window : int, optional
        Lookback window for Bollinger Band calculations.
    bollinger_std : float, optional
        Standard deviation multiplier for Bollinger Bands.
    momentum_period : int, optional
        Period for the momentum indicator.
    adx_period : int, optional
        Period for the Average Directional Index.
    use_gpu : bool, optional
        If ``True``, perform a round-trip through ``cudf`` to allow GPU acceleration.
        If ``True``, JAX and Numba are used to accelerate calculations on the GPU.
        When ``True`` Numba accelerated functions operate on NumPy arrays
        for faster computation.
    log_time : bool, optional
        Print the elapsed generation time when ``True``.
    return_threshold : float, optional
        Threshold used to generate the ``target`` column when it is missing.
    use_modin : bool, optional
        Convert ``df`` to a Modin DataFrame for parallelised processing.

    Returns
    -------
    pd.DataFrame
        Data frame sorted by ``ts`` with additional feature columns:
        ``ema_short``, ``ema_long``, ``macd`` and parameterized columns
        for RSI, volatility, ATR, Bollinger Bands, momentum, ADX and OBV.
        Missing values are forward-filled and any remaining ``NaN`` rows
        dropped.
    """



    use_gpu = (
        use_gpu
        and "ROCM_PATH" in os.environ
        and platform.system() == "Windows"
    )

    if "ts" not in df.columns or "price" not in df.columns:
        raise ValueError("DataFrame must contain 'ts' and 'price' columns")

<<<<<<< HEAD
    if use_gpu:
=======
    if use_modin:
        import modin.pandas as mpd  # type: ignore
        df = mpd.DataFrame(df)
    needs_target = "target" not in df.columns or df.get("target", pd.Series()).isna().any()
    warn_overwrite = "target" in df.columns and needs_target

    if use_gpu:
        if jnp is None:
            raise ValueError("jax is required for GPU acceleration")

>>>>>>> 8ce4d8e8
        df, rsi_col, vol_col, atr_col = _compute_features_pandas(
            df,
            ema_short_period,
            ema_long_period,
            rsi_period,
            volatility_window,
            atr_window,
            bollinger_window,
            bollinger_std,
            momentum_period,
            adx_period,
<<<<<<< HEAD
            True,
        )
=======
        )

        # Materialise numeric columns on the GPU
        _ = jnp.asarray(df.select_dtypes(include=[np.number]).to_numpy())

        if df[[rsi_col, vol_col, atr_col]].isna().all().all():
            raise ValueError("Too many NaN values after interpolation")

        df = df.bfill().ffill()
        if warn_overwrite:
            logger.warning("Overwriting existing target column")
        if needs_target:
            df["target"] = np.sign(df["log_ret"].shift(-1)).fillna(0).astype(int)
        result = df.dropna()
        if needs_target and "price" in result.columns:
            returns = result["price"].pct_change().shift(-1)
            result["target"] = (
                np.where(
                    returns > return_threshold,
                    1,
                    np.where(returns < -return_threshold, -1, 0),
                )
            )
            result["target"] = pd.Series(result["target"], index=result.index).fillna(0)



        return result

    if use_modin:
        old_pd = pd
        globals()["pd"] = mpd
        try:
            df, rsi_col, vol_col, atr_col = _compute_features_pandas(
                df,
                ema_short_period,
                ema_long_period,
                rsi_period,
                volatility_window,
                atr_window,
                bollinger_window,
                bollinger_std,
                momentum_period,
                adx_period,
            )
        finally:
            globals()["pd"] = old_pd
>>>>>>> 8ce4d8e8
    else:
        df, rsi_col, vol_col, atr_col = _compute_features_pandas(
            df,
            ema_short_period,
            ema_long_period,
            rsi_period,
            volatility_window,
            atr_window,
            bollinger_window,
            bollinger_std,
            momentum_period,
            adx_period,
<<<<<<< HEAD
            False,
        )
=======
        )
    df, rsi_col, vol_col, atr_col = _compute_features_pandas(
        df,
        ema_short_period,
        ema_long_period,
        rsi_period,
        volatility_window,
        atr_window,
        bollinger_window,
        bollinger_std,
        momentum_period,
        adx_period,
        use_gpu,
    )
>>>>>>> 8ce4d8e8

    if df[[rsi_col, vol_col, atr_col]].isna().all().all():
        raise ValueError("Too many NaN values after interpolation")

    df = df.bfill().ffill()
    if warn_overwrite:
        logger.warning("Overwriting existing target column")
    if needs_target:
        df["target"] = np.sign(df["log_ret"].shift(-1)).fillna(0).astype(int)
    result = df.dropna()
    if needs_target and "price" in result.columns:
        returns = result["price"].pct_change().shift(-1)
        result["target"] = (
            np.where(
                returns > return_threshold,
                1,
                np.where(returns < -return_threshold, -1, 0),
            )
        )
        result["target"] = pd.Series(result["target"], index=result.index).fillna(0)

    if use_modin:
        result = result.to_pandas() if hasattr(result, "to_pandas") else pd.DataFrame(result)

    if log_time and start_time is not None:
        elapsed = time.time() - start_time
        print(f"feature generation took {elapsed:.3f}s")

    return result<|MERGE_RESOLUTION|>--- conflicted
+++ resolved
@@ -417,9 +417,7 @@
     if "ts" not in df.columns or "price" not in df.columns:
         raise ValueError("DataFrame must contain 'ts' and 'price' columns")
 
-<<<<<<< HEAD
     if use_gpu:
-=======
     if use_modin:
         import modin.pandas as mpd  # type: ignore
         df = mpd.DataFrame(df)
@@ -430,7 +428,6 @@
         if jnp is None:
             raise ValueError("jax is required for GPU acceleration")
 
->>>>>>> 8ce4d8e8
         df, rsi_col, vol_col, atr_col = _compute_features_pandas(
             df,
             ema_short_period,
@@ -442,10 +439,8 @@
             bollinger_std,
             momentum_period,
             adx_period,
-<<<<<<< HEAD
             True,
         )
-=======
         )
 
         # Materialise numeric columns on the GPU
@@ -493,7 +488,6 @@
             )
         finally:
             globals()["pd"] = old_pd
->>>>>>> 8ce4d8e8
     else:
         df, rsi_col, vol_col, atr_col = _compute_features_pandas(
             df,
@@ -506,10 +500,8 @@
             bollinger_std,
             momentum_period,
             adx_period,
-<<<<<<< HEAD
             False,
         )
-=======
         )
     df, rsi_col, vol_col, atr_col = _compute_features_pandas(
         df,
@@ -524,7 +516,6 @@
         adx_period,
         use_gpu,
     )
->>>>>>> 8ce4d8e8
 
     if df[[rsi_col, vol_col, atr_col]].isna().all().all():
         raise ValueError("Too many NaN values after interpolation")
