"""Feature generation utilities used by coinTrader models."""

import os
import platform
import time
from utils import timed
import logging
from typing import Any, Optional

import numpy as np
import pandas as pd

from cache_utils import load_cached_features, store_cached_features

try:  # optional dependency for GPU acceleration
    import jax.numpy as jnp  # type: ignore
except Exception:  # pragma: no cover - jax may be absent
    jnp = None  # type: ignore
import numba

logger = logging.getLogger(__name__)


def has_rocm() -> bool:
    """Return ``True`` if ROCm is available on Windows."""
    if platform.system() != "Windows":
        return False
    return "ROCM_PATH" in os.environ or os.path.exists(
        "C:\\Program Files\\AMD\\ROCm"
    )


def _rsi(series: pd.Series, period: int = 14) -> pd.Series:
    """Return the Relative Strength Index for ``series``."""
    delta = series.diff()
    gain = delta.clip(lower=0)
    loss = -delta.clip(upper=0)
    avg_gain = gain.rolling(window=period, min_periods=period).mean()
    avg_loss = loss.rolling(window=period, min_periods=period).mean()
    rs = avg_gain / avg_loss
    rsi = 100 - (100 / (1 + rs))
    return rsi


def _atr(df: pd.DataFrame, period: int = 3) -> pd.Series:
    """Return the Average True Range for ``df``."""
    high = df["high"]
    low = df["low"]
    close = df["price"].shift()
    tr1 = high - low
    tr2 = (high - close).abs()
    tr3 = (low - close).abs()
    tr = pd.concat([tr1, tr2, tr3], axis=1).max(axis=1)
    atr = tr.rolling(window=period, min_periods=period).mean()
    return atr


@numba.njit
def _rsi_nb(arr: np.ndarray, period: int = 14) -> np.ndarray:
    n = len(arr)
    rsi = np.empty(n)
    rsi[:] = np.nan
    gains = np.zeros(n)
    losses = np.zeros(n)
    for i in range(1, n):
        diff = arr[i] - arr[i - 1]
        if diff > 0:
            gains[i] = diff
            losses[i] = 0.0
        else:
            gains[i] = 0.0
            losses[i] = -diff
    avg_gain = np.sum(gains[1 : period + 1]) / period
    avg_loss = np.sum(losses[1 : period + 1]) / period
    if avg_loss == 0:
        rsi[period] = 100.0
    else:
        rs = avg_gain / avg_loss
        rsi[period] = 100.0 - 100.0 / (1.0 + rs)
    for i in range(period + 1, n):
        avg_gain = (avg_gain * (period - 1) + gains[i]) / period
        avg_loss = (avg_loss * (period - 1) + losses[i]) / period
        if avg_loss == 0:
            rsi[i] = 100.0
        else:
            rs = avg_gain / avg_loss
            rsi[i] = 100.0 - 100.0 / (1.0 + rs)
    return rsi


@numba.njit
def _atr_nb(high: np.ndarray, low: np.ndarray, close: np.ndarray, period: int = 14) -> np.ndarray:
    n = len(high)
    atr = np.empty(n)
    atr[:] = np.nan
    tr = np.zeros(n)
    for i in range(1, n):
        tr1 = high[i] - low[i]
        tr2 = abs(high[i] - close[i - 1])
        tr3 = abs(low[i] - close[i - 1])
        tr[i] = max(tr1, tr2, tr3)
    atr_val = np.sum(tr[1 : period + 1]) / period
    for i in range(period + 1, n):
        atr_val = (atr_val * (period - 1) + tr[i]) / period
        atr[i] = atr_val
    return atr


@numba.njit
def _adx_nb(high: np.ndarray, low: np.ndarray, close: np.ndarray, period: int = 14) -> np.ndarray:
    n = len(high)
    adx = np.empty(n)
    adx[:] = np.nan
    plus_dm = np.zeros(n)
    minus_dm = np.zeros(n)
    tr = np.zeros(n)

    for i in range(1, n):
        up_move = high[i] - high[i - 1]
        down_move = low[i - 1] - low[i]
        plus_dm[i] = up_move if (up_move > down_move and up_move > 0) else 0.0
        minus_dm[i] = down_move if (down_move > up_move and down_move > 0) else 0.0

        tr1 = high[i] - low[i]
        tr2 = abs(high[i] - close[i - 1])
        tr3 = abs(low[i] - close[i - 1])
        tr[i] = max(tr1, tr2, tr3)

    atr_val = np.sum(tr[1 : period + 1]) / period
    pdm = np.sum(plus_dm[1 : period + 1]) / period
    mdm = np.sum(minus_dm[1 : period + 1]) / period

    plus_di = np.zeros(n)
    minus_di = np.zeros(n)
    dx = np.zeros(n)

    for i in range(period + 1, n):
        atr_val = (atr_val * (period - 1) + tr[i]) / period
        pdm = (pdm * (period - 1) + plus_dm[i]) / period
        mdm = (mdm * (period - 1) + minus_dm[i]) / period

        if atr_val != 0.0:
            plus_di[i] = 100.0 * pdm / atr_val
            minus_di[i] = 100.0 * mdm / atr_val
        den = plus_di[i] + minus_di[i]
        if den != 0.0:
            dx[i] = 100.0 * abs(plus_di[i] - minus_di[i]) / den
        else:
            dx[i] = 0.0

    adx_val = np.sum(dx[period + 1 : 2 * period + 1]) / period
    for i in range(2 * period + 1, n):
        adx_val = (adx_val * (period - 1) + dx[i]) / period
        adx[i] = adx_val

    return adx


@numba.njit
def _obv_nb(price: np.ndarray, volume: np.ndarray) -> np.ndarray:
    n = len(price)
    obv = np.zeros(n)
    for i in range(1, n):
        diff = price[i] - price[i - 1]
        direction = 0.0
        if diff > 0:
            direction = 1.0
        elif diff < 0:
            direction = -1.0
        obv[i] = obv[i - 1] + direction * volume[i]
    return obv


def _bollinger_bands(
    series: pd.Series,
    window: int = 20,
    num_std: float = 2.0,
) -> tuple[pd.Series, pd.Series, pd.Series]:
    """Return Bollinger Band series for ``series``."""
    mid = series.rolling(window=window, min_periods=window).mean()
    std = series.rolling(window=window, min_periods=window).std()
    upper = mid + num_std * std
    lower = mid - num_std * std
    return mid, upper, lower


def _momentum(series: pd.Series, period: int = 10) -> pd.Series:
    """Return the momentum indicator for ``series``."""
    return series - series.shift(period)


def _adx(df: pd.DataFrame, period: int = 14) -> pd.Series:
    """Return the Average Directional Index for ``df``."""
    high = df["high"]
    low = df["low"]
    close = df["price"].shift()

    up_move = high.diff()
    down_move = -low.diff()
    plus_dm = np.where((up_move > down_move) & (up_move > 0), up_move, 0.0)
    minus_dm = np.where((down_move > up_move) & (down_move > 0), down_move, 0.0)

    tr1 = high - low
    tr2 = (high - close).abs()
    tr3 = (low - close).abs()
    tr = pd.concat([tr1, tr2, tr3], axis=1).max(axis=1)

    atr = tr.ewm(alpha=1 / period, min_periods=period, adjust=False).mean()
    plus_di = 100 * pd.Series(plus_dm).ewm(alpha=1 / period, min_periods=period, adjust=False).mean() / atr
    minus_di = 100 * pd.Series(minus_dm).ewm(alpha=1 / period, min_periods=period, adjust=False).mean() / atr
    dx = 100 * (plus_di - minus_di).abs() / (plus_di + minus_di)
    adx = dx.ewm(alpha=1 / period, min_periods=period, adjust=False).mean()
    return adx


def _obv(df: pd.DataFrame) -> pd.Series:
    """Return the On-Balance Volume for ``df``."""
    price_diff = df["price"].diff().fillna(0)
    direction = np.sign(price_diff)
    volume = df.get("volume", pd.Series(0, index=df.index)).fillna(0)
    obv = (direction * volume).cumsum()
    return obv


def _compute_features_pandas(
    df: pd.DataFrame,
    ema_short_period: int,
    ema_long_period: int,
    rsi_period: int,
    volatility_window: int,
    atr_window: int,
    bollinger_window: int,
    bollinger_std: float,
    momentum_period: int,
    adx_period: int,
    use_numba: bool = False,
) -> tuple[pd.DataFrame, str, str, str]:
    df = df.sort_values("ts").reset_index(drop=True).copy()
    df["ts"] = pd.to_datetime(df["ts"], errors="coerce")
    df = df.set_index("ts").interpolate(method="time").reset_index()
    df = df.ffill()

    df["log_ret"] = np.log(df["price"] / df["price"].shift(1))
    df["ema_short"] = df["price"].ewm(span=ema_short_period, adjust=False).mean()
    df["ema_long"] = df["price"].ewm(span=ema_long_period, adjust=False).mean()
    df["macd"] = df["ema_short"] - df["ema_long"]

    mid, upper, lower = _bollinger_bands(df["price"], bollinger_window, bollinger_std)
    df["bol_mid"] = mid
    df["bol_upper"] = upper
    df["bol_lower"] = lower

    mom_col = f"momentum_{momentum_period}"
    df[mom_col] = _momentum(df["price"], momentum_period)

    rsi_col = f"rsi{rsi_period}"
    if use_numba:
        df[rsi_col] = pd.Series(
            _rsi_nb(df["price"].to_numpy(), rsi_period), index=df.index
        )
    else:
        df[rsi_col] = _rsi(df["price"], rsi_period)

    vol_col = f"volatility{volatility_window}"
    df[vol_col] = df["log_ret"].rolling(
        window=volatility_window, min_periods=volatility_window
    ).std()

    atr_col = f"atr{atr_window}"
    if {"high", "low"}.issubset(df.columns):
        if use_numba:
            df[atr_col] = pd.Series(
                _atr_nb(
                    df["high"].to_numpy(),
                    df["low"].to_numpy(),
                    df["price"].to_numpy(),
                    atr_window,
                ),
                index=df.index,
            )
        else:
            df[atr_col] = _atr(df, atr_window)
    else:
        df[atr_col] = np.nan

    adx_col = f"adx_{adx_period}"
    if {"high", "low"}.issubset(df.columns):
        if use_numba:
            df[adx_col] = pd.Series(
                _adx_nb(
                    df["high"].to_numpy(),
                    df["low"].to_numpy(),
                    df["price"].to_numpy(),
                    adx_period,
                ),
                index=df.index,
            )
        else:
            df[adx_col] = _adx(df, adx_period)
    else:
        df[adx_col] = np.nan

    if "volume" in df.columns:
        if use_numba:
            df["obv"] = pd.Series(
                _obv_nb(df["price"].to_numpy(), df["volume"].fillna(0).to_numpy()),
                index=df.index,
            )
        else:
            df["obv"] = _obv(df)
    else:
        df["obv"] = np.nan

    return df, rsi_col, vol_col, atr_col


@timed
def make_features(
    df: pd.DataFrame,
    *,
    ema_short_period: int = 12,
    ema_long_period: int = 26,
    rsi_period: int = 14,
    volatility_window: int = 20,
    atr_window: int = 3,
    bollinger_window: int = 20,
    bollinger_std: float = 2.0,
    momentum_period: int = 10,
    adx_period: int = 14,
    use_gpu: bool = False,
    return_threshold: float = 0.01,
    use_modin: bool = False,
    redis_client: Optional[Any] = None,
    cache_key: Optional[str] = None,
    cache_ttl: Optional[int] = None,
    use_dask: bool = False,

) -> pd.DataFrame:
    """Generate technical indicator features for trading models.

    Parameters
    ----------
    df : pd.DataFrame
        Data frame containing at least ``ts`` and ``price`` columns and ``high``
        and ``low`` for ATR computation.
    ema_short_period : int, optional
        Period for the short-term exponential moving average.
    ema_long_period : int, optional
        Period for the long-term exponential moving average.
    rsi_period : int, optional
        Window for computing the RSI indicator.
    volatility_window : int, optional
        Window for computing the rolling volatility of log returns.
    atr_window : int, optional
        Window for computing the Average True Range.
    bollinger_window : int, optional
        Lookback window for Bollinger Band calculations.
    bollinger_std : float, optional
        Standard deviation multiplier for Bollinger Bands.
    momentum_period : int, optional
        Period for the momentum indicator.
    adx_period : int, optional
        Period for the Average Directional Index.
    use_gpu : bool, optional
<<<<<<< HEAD
        If ``True``, perform a round-trip through ``cudf`` to allow GPU acceleration.
        When enabled, JAX and Numba are used for faster indicator computation.
        The underlying ``_compute_features_pandas`` call receives ``use_numba=True``
        to activate the Numba-optimised implementations.
=======
        If ``True``, calculations are accelerated on the GPU using JAX and Numba.
        OpenCL/ROCm are used when available to provide GPU support.
        When ``True`` Numba accelerated functions operate on NumPy arrays
        for faster computation.
>>>>>>> 7f8acf04
    log_time : bool, optional
        Print the elapsed generation time when ``True``.
    return_threshold : float, optional
        Threshold used to generate the ``target`` column when it is missing.
    use_modin : bool, optional
        Convert ``df`` to a Modin DataFrame for parallelised processing.
    redis_client : Any, optional
        Redis client used to store and retrieve cached features.
    cache_key : str, optional
        Key under which features are cached in Redis.
    cache_ttl : int, optional
        Override TTL in seconds for the cached features.
    use_dask : bool, optional
        Use Dask to parallelise feature generation.

    Returns
    -------
    pd.DataFrame
        Data frame sorted by ``ts`` with additional feature columns:
        ``ema_short``, ``ema_long``, ``macd`` and parameterized columns
        for RSI, volatility, ATR, Bollinger Bands, momentum, ADX and OBV.
        Missing values are forward-filled and any remaining ``NaN`` rows
        dropped.
    """

    if redis_client is not None and cache_key:
        cached = load_cached_features(redis_client, cache_key)
        if cached is not None:
            return cached

    use_gpu = use_gpu and has_rocm()

    if "ts" not in df.columns or "price" not in df.columns:
        raise ValueError("DataFrame must contain 'ts' and 'price' columns")

    if use_modin:
        import modin.pandas as mpd  # type: ignore
        backend_df = mpd.DataFrame(df)
    else:
        backend_df = df

    needs_target = "target" not in df.columns or df.get("target", pd.Series()).isna().any()
    warn_overwrite = "target" in df.columns and needs_target

    if use_dask:
        import dask.dataframe as dd  # type: ignore

        def process(pdf: pd.DataFrame) -> pd.DataFrame:
            result, _, _, _ = _compute_features_pandas(
                pdf,
                ema_short_period,
                ema_long_period,
                rsi_period,
                volatility_window,
                atr_window,
                bollinger_window,
                bollinger_std,
                momentum_period,
                adx_period,
                use_numba=use_gpu,
            )
            return result

        ddf = dd.from_pandas(backend_df, npartitions=2)
        backend_df = ddf.map_partitions(process).compute()
        rsi_col = f"rsi{rsi_period}"
        vol_col = f"volatility{volatility_window}"
        atr_col = f"atr{atr_window}"
    else:
        backend_df, rsi_col, vol_col, atr_col = _compute_features_pandas(
            backend_df,
            ema_short_period,
            ema_long_period,
            rsi_period,
            volatility_window,
            atr_window,
            bollinger_window,
            bollinger_std,
            momentum_period,
            adx_period,
            use_numba=use_gpu,
        )

    if use_gpu:
        if jnp is None:
            raise ValueError("jax is required for GPU acceleration")
        _ = jnp.asarray(backend_df.select_dtypes(include=[np.number]).to_numpy())

    if backend_df[[rsi_col, vol_col, atr_col]].isna().all().all():
        raise ValueError("Too many NaN values after interpolation")

    backend_df = backend_df.bfill().ffill()

    if warn_overwrite:
        logger.warning("Overwriting existing target column")
    if needs_target:
        backend_df["target"] = np.sign(backend_df["log_ret"].shift(-1)).fillna(0).astype(int)

    result = backend_df.dropna()
    if needs_target and "price" in result.columns:
        returns = result["price"].pct_change().shift(-1)
        result["target"] = np.where(
            returns > return_threshold,
            1,
            np.where(returns < -return_threshold, -1, 0),
        )
        result["target"] = pd.Series(result["target"], index=result.index).fillna(0)

    if use_modin:
        result = result.to_pandas() if hasattr(result, "to_pandas") else pd.DataFrame(result)

    if redis_client is not None and cache_key:
        store_cached_features(redis_client, cache_key, result, cache_ttl)

    return result<|MERGE_RESOLUTION|>--- conflicted
+++ resolved
@@ -362,17 +362,14 @@
     adx_period : int, optional
         Period for the Average Directional Index.
     use_gpu : bool, optional
-<<<<<<< HEAD
         If ``True``, perform a round-trip through ``cudf`` to allow GPU acceleration.
         When enabled, JAX and Numba are used for faster indicator computation.
         The underlying ``_compute_features_pandas`` call receives ``use_numba=True``
         to activate the Numba-optimised implementations.
-=======
         If ``True``, calculations are accelerated on the GPU using JAX and Numba.
         OpenCL/ROCm are used when available to provide GPU support.
         When ``True`` Numba accelerated functions operate on NumPy arrays
         for faster computation.
->>>>>>> 7f8acf04
     log_time : bool, optional
         Print the elapsed generation time when ``True``.
     return_threshold : float, optional
