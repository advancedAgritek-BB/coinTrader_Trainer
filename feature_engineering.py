--- conflicted
+++ resolved
@@ -5,14 +5,11 @@
 import numpy as np
 import pandas as pd
 
-<<<<<<< HEAD
 try:  # optional dependency for GPU acceleration
     import jax.numpy as jnp  # type: ignore
 except Exception:  # pragma: no cover - jax may be absent
     jnp = None  # type: ignore
-=======
 import numba
->>>>>>> 5c129f7f
 
 
 def _rsi(series: pd.Series, period: int = 14) -> pd.Series:
@@ -381,12 +378,9 @@
     adx_period : int, optional
         Period for the Average Directional Index.
     use_gpu : bool, optional
-<<<<<<< HEAD
         If ``True``, JAX and Numba are used to accelerate calculations on the GPU.
-=======
         When ``True`` Numba accelerated functions operate on NumPy arrays
         for faster computation.
->>>>>>> 5c129f7f
     log_time : bool, optional
         Print the elapsed generation time when ``True``.
     return_threshold : float, optional
@@ -407,7 +401,6 @@
     if "ts" not in df.columns or "price" not in df.columns:
         raise ValueError("DataFrame must contain 'ts' and 'price' columns")
 
-<<<<<<< HEAD
     if use_gpu:
         if jnp is None:
             raise ValueError("jax is required for GPU acceleration")
@@ -451,8 +444,6 @@
             print(f"feature generation took {elapsed:.3f}s")
 
         return result
-=======
->>>>>>> 5c129f7f
 
     df, rsi_col, vol_col, atr_col = _compute_features_pandas(
         df,
