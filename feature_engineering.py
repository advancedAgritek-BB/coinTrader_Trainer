--- conflicted
+++ resolved
@@ -420,10 +420,7 @@
     if "ts" not in df.columns or "price" not in df.columns:
         raise ValueError("DataFrame must contain 'ts' and 'price' columns")
 
-<<<<<<< HEAD
-=======
     backend_df = df
->>>>>>> b6e1e973
     if use_modin:
         import modin.pandas as mpd  # type: ignore
         backend_df = mpd.DataFrame(df)
@@ -431,7 +428,6 @@
     needs_target = "target" not in df.columns or df.get("target", pd.Series()).isna().any()
     warn_overwrite = "target" in df.columns and needs_target
 
-<<<<<<< HEAD
     if use_gpu:
         if jnp is None:
             raise ValueError("jax is required for GPU acceleration")
@@ -473,10 +469,8 @@
             )
             result["target"] = pd.Series(result["target"], index=result.index).fillna(0)
 
-=======
     if use_gpu and jnp is None:
         raise ValueError("jax is required for GPU acceleration")
->>>>>>> b6e1e973
 
     if use_dask:
         import dask.dataframe as dd  # type: ignore
@@ -503,7 +497,6 @@
         vol_col = f"volatility{volatility_window}"
         atr_col = f"atr{atr_window}"
     else:
-<<<<<<< HEAD
         df, rsi_col, vol_col, atr_col = _compute_features_pandas(
             df,
             ema_short_period,
@@ -530,7 +523,6 @@
         adx_period,
         use_gpu,
     )
-=======
         if use_modin:
             old_pd = pd
             globals()["pd"] = mpd  # type: ignore
@@ -564,7 +556,6 @@
                 adx_period,
                 use_gpu,
             )
->>>>>>> b6e1e973
 
     if backend_df[[rsi_col, vol_col, atr_col]].isna().all().all():
         raise ValueError("Too many NaN values after interpolation")
