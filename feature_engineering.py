--- conflicted
+++ resolved
@@ -420,16 +420,13 @@
     if "ts" not in df.columns or "price" not in df.columns:
         raise ValueError("DataFrame must contain 'ts' and 'price' columns")
 
-<<<<<<< HEAD
     if use_modin:
         import modin.pandas as mpd  # type: ignore
         df = mpd.DataFrame(df)
-=======
     backend_df = df
     if use_modin:
         import modin.pandas as mpd  # type: ignore
         backend_df = mpd.DataFrame(df)
->>>>>>> d20eb4e4
 
     needs_target = "target" not in df.columns or df.get("target", pd.Series()).isna().any()
     warn_overwrite = "target" in df.columns and needs_target
@@ -472,13 +469,11 @@
                     adx_period,
                     False,
                 )
-<<<<<<< HEAD
             finally:
                 globals()["pd"] = old_pd
         else:
             df, rsi_col, vol_col, atr_col = _compute_features_pandas(
                 df,
-=======
             )
             result["target"] = pd.Series(result["target"], index=result.index).fillna(0)
 
@@ -491,7 +486,6 @@
         def process(pdf: pd.DataFrame) -> pd.DataFrame:
             result, _, _, _ = _compute_features_pandas(
                 pdf,
->>>>>>> d20eb4e4
                 ema_short_period,
                 ema_long_period,
                 rsi_period,
@@ -501,10 +495,8 @@
                 bollinger_std,
                 momentum_period,
                 adx_period,
-<<<<<<< HEAD
                 False,
             )
-=======
                 use_gpu,
             )
             return result
@@ -574,7 +566,6 @@
                 adx_period,
                 use_gpu,
             )
->>>>>>> d20eb4e4
 
     if backend_df[[rsi_col, vol_col, atr_col]].isna().all().all():
         raise ValueError("Too many NaN values after interpolation")
