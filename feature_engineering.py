--- conflicted
+++ resolved
@@ -361,13 +361,11 @@
     use_gpu: bool = False,
     return_threshold: float = 0.01,
     use_modin: bool = False,
-<<<<<<< HEAD
     redis_client: Optional[Any] = None,
     cache_key: Optional[str] = None,
     cache_ttl: Optional[int] = None,
-=======
     use_dask: bool = False,
->>>>>>> a9d362a2
+
 ) -> pd.DataFrame:
     """Generate technical indicator features for trading models.
 
@@ -405,17 +403,14 @@
         Threshold used to generate the ``target`` column when it is missing.
     use_modin : bool, optional
         Convert ``df`` to a Modin DataFrame for parallelised processing.
-<<<<<<< HEAD
     redis_client : Any, optional
         Redis client used to store and retrieve cached features.
     cache_key : str, optional
         Key under which features are cached in Redis.
     cache_ttl : int, optional
         Override TTL in seconds for the cached features.
-=======
     use_dask : bool, optional
         Use Dask to parallelise feature generation.
->>>>>>> a9d362a2
 
     Returns
     -------
@@ -611,7 +606,6 @@
     if use_modin:
         result = result.to_pandas() if hasattr(result, "to_pandas") else pd.DataFrame(result)
 
-<<<<<<< HEAD
     if log_time and start_time is not None:
         elapsed = time.time() - start_time
         print(f"feature generation took {elapsed:.3f}s")
@@ -619,6 +613,4 @@
     if redis_client is not None and cache_key:
         store_cached_features(redis_client, cache_key, result, cache_ttl)
 
-=======
->>>>>>> a9d362a2
     return result