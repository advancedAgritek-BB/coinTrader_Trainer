"""Feature generation utilities used by coinTrader models."""

import time
import logging

import numpy as np
import pandas as pd

try:  # optional dependency for GPU acceleration
    import jax.numpy as jnp  # type: ignore
except Exception:  # pragma: no cover - jax may be absent
    jnp = None  # type: ignore
import numba

logger = logging.getLogger(__name__)


def _rsi(series: pd.Series, period: int = 14) -> pd.Series:
    """Return the Relative Strength Index for ``series``."""
    delta = series.diff()
    gain = delta.clip(lower=0)
    loss = -delta.clip(upper=0)
    avg_gain = gain.rolling(window=period, min_periods=period).mean()
    avg_loss = loss.rolling(window=period, min_periods=period).mean()
    rs = avg_gain / avg_loss
    rsi = 100 - (100 / (1 + rs))
    return rsi


def _atr(df: pd.DataFrame, period: int = 3) -> pd.Series:
    """Return the Average True Range for ``df``."""
    high = df["high"]
    low = df["low"]
    close = df["price"].shift()
    tr1 = high - low
    tr2 = (high - close).abs()
    tr3 = (low - close).abs()
    tr = pd.concat([tr1, tr2, tr3], axis=1).max(axis=1)
    atr = tr.rolling(window=period, min_periods=period).mean()
    return atr


@numba.njit
def _rsi_nb(arr: np.ndarray, period: int = 14) -> np.ndarray:
    n = len(arr)
    rsi = np.empty(n)
    rsi[:] = np.nan
    gains = np.zeros(n)
    losses = np.zeros(n)
    for i in range(1, n):
        diff = arr[i] - arr[i - 1]
        if diff > 0:
            gains[i] = diff
            losses[i] = 0.0
        else:
            gains[i] = 0.0
            losses[i] = -diff
    avg_gain = np.sum(gains[1 : period + 1]) / period
    avg_loss = np.sum(losses[1 : period + 1]) / period
    if avg_loss == 0:
        rsi[period] = 100.0
    else:
        rs = avg_gain / avg_loss
        rsi[period] = 100.0 - 100.0 / (1.0 + rs)
    for i in range(period + 1, n):
        avg_gain = (avg_gain * (period - 1) + gains[i]) / period
        avg_loss = (avg_loss * (period - 1) + losses[i]) / period
        if avg_loss == 0:
            rsi[i] = 100.0
        else:
            rs = avg_gain / avg_loss
            rsi[i] = 100.0 - 100.0 / (1.0 + rs)
    return rsi


@numba.njit
def _atr_nb(high: np.ndarray, low: np.ndarray, close: np.ndarray, period: int = 14) -> np.ndarray:
    n = len(high)
    atr = np.empty(n)
    atr[:] = np.nan
    tr = np.zeros(n)
    for i in range(1, n):
        tr1 = high[i] - low[i]
        tr2 = abs(high[i] - close[i - 1])
        tr3 = abs(low[i] - close[i - 1])
        tr[i] = max(tr1, tr2, tr3)
    atr_val = np.sum(tr[1 : period + 1]) / period
    for i in range(period + 1, n):
        atr_val = (atr_val * (period - 1) + tr[i]) / period
        atr[i] = atr_val
    return atr


@numba.njit
def _adx_nb(high: np.ndarray, low: np.ndarray, close: np.ndarray, period: int = 14) -> np.ndarray:
    n = len(high)
    adx = np.empty(n)
    adx[:] = np.nan
    plus_dm = np.zeros(n)
    minus_dm = np.zeros(n)
    tr = np.zeros(n)

    for i in range(1, n):
        up_move = high[i] - high[i - 1]
        down_move = low[i - 1] - low[i]
        plus_dm[i] = up_move if (up_move > down_move and up_move > 0) else 0.0
        minus_dm[i] = down_move if (down_move > up_move and down_move > 0) else 0.0

        tr1 = high[i] - low[i]
        tr2 = abs(high[i] - close[i - 1])
        tr3 = abs(low[i] - close[i - 1])
        tr[i] = max(tr1, tr2, tr3)

    atr_val = np.sum(tr[1 : period + 1]) / period
    pdm = np.sum(plus_dm[1 : period + 1]) / period
    mdm = np.sum(minus_dm[1 : period + 1]) / period

    plus_di = np.zeros(n)
    minus_di = np.zeros(n)
    dx = np.zeros(n)

    for i in range(period + 1, n):
        atr_val = (atr_val * (period - 1) + tr[i]) / period
        pdm = (pdm * (period - 1) + plus_dm[i]) / period
        mdm = (mdm * (period - 1) + minus_dm[i]) / period

        if atr_val != 0.0:
            plus_di[i] = 100.0 * pdm / atr_val
            minus_di[i] = 100.0 * mdm / atr_val
        den = plus_di[i] + minus_di[i]
        if den != 0.0:
            dx[i] = 100.0 * abs(plus_di[i] - minus_di[i]) / den
        else:
            dx[i] = 0.0

    adx_val = np.sum(dx[period + 1 : 2 * period + 1]) / period
    for i in range(2 * period + 1, n):
        adx_val = (adx_val * (period - 1) + dx[i]) / period
        adx[i] = adx_val

    return adx


@numba.njit
def _obv_nb(price: np.ndarray, volume: np.ndarray) -> np.ndarray:
    n = len(price)
    obv = np.zeros(n)
    for i in range(1, n):
        diff = price[i] - price[i - 1]
        direction = 0.0
        if diff > 0:
            direction = 1.0
        elif diff < 0:
            direction = -1.0
        obv[i] = obv[i - 1] + direction * volume[i]
    return obv


def _bollinger_bands(
    series: pd.Series,
    window: int = 20,
    num_std: float = 2.0,
) -> tuple[pd.Series, pd.Series, pd.Series]:
    """Return Bollinger Band series for ``series``."""
    mid = series.rolling(window=window, min_periods=window).mean()
    std = series.rolling(window=window, min_periods=window).std()
    upper = mid + num_std * std
    lower = mid - num_std * std
    return mid, upper, lower


def _momentum(series: pd.Series, period: int = 10) -> pd.Series:
    """Return the momentum indicator for ``series``."""
    return series - series.shift(period)


def _adx(df: pd.DataFrame, period: int = 14) -> pd.Series:
    """Return the Average Directional Index for ``df``."""
    high = df["high"]
    low = df["low"]
    close = df["price"].shift()

    up_move = high.diff()
    down_move = -low.diff()
    plus_dm = np.where((up_move > down_move) & (up_move > 0), up_move, 0.0)
    minus_dm = np.where((down_move > up_move) & (down_move > 0), down_move, 0.0)

    tr1 = high - low
    tr2 = (high - close).abs()
    tr3 = (low - close).abs()
    tr = pd.concat([tr1, tr2, tr3], axis=1).max(axis=1)

    atr = tr.ewm(alpha=1 / period, min_periods=period, adjust=False).mean()
    plus_di = 100 * pd.Series(plus_dm).ewm(alpha=1 / period, min_periods=period, adjust=False).mean() / atr
    minus_di = 100 * pd.Series(minus_dm).ewm(alpha=1 / period, min_periods=period, adjust=False).mean() / atr
    dx = 100 * (plus_di - minus_di).abs() / (plus_di + minus_di)
    adx = dx.ewm(alpha=1 / period, min_periods=period, adjust=False).mean()
    return adx


def _obv(df: pd.DataFrame) -> pd.Series:
    """Return the On-Balance Volume for ``df``."""
    price_diff = df["price"].diff().fillna(0)
    direction = np.sign(price_diff)
    volume = df.get("volume", pd.Series(0, index=df.index)).fillna(0)
    obv = (direction * volume).cumsum()
    return obv


def _compute_features_pandas(
    df: pd.DataFrame,
    ema_short_period: int,
    ema_long_period: int,
    rsi_period: int,
    volatility_window: int,
    atr_window: int,
    bollinger_window: int,
    bollinger_std: float,
    momentum_period: int,
    adx_period: int,
    use_numba: bool = False,
) -> tuple[pd.DataFrame, str, str, str]:
    df = df.sort_values("ts").reset_index(drop=True).copy()
    df["ts"] = pd.to_datetime(df["ts"], errors="coerce")
    df = df.set_index("ts").interpolate(method="time").reset_index()
    df = df.ffill()

    df["log_ret"] = np.log(df["price"] / df["price"].shift(1))
    df["ema_short"] = df["price"].ewm(span=ema_short_period, adjust=False).mean()
    df["ema_long"] = df["price"].ewm(span=ema_long_period, adjust=False).mean()
    df["macd"] = df["ema_short"] - df["ema_long"]

    mid, upper, lower = _bollinger_bands(df["price"], bollinger_window, bollinger_std)
    df["bol_mid"] = mid
    df["bol_upper"] = upper
    df["bol_lower"] = lower

    mom_col = f"momentum_{momentum_period}"
    df[mom_col] = _momentum(df["price"], momentum_period)

    rsi_col = f"rsi{rsi_period}"
    if use_numba:
        df[rsi_col] = pd.Series(
            _rsi_nb(df["price"].to_numpy(), rsi_period), index=df.index
        )
    else:
        df[rsi_col] = _rsi(df["price"], rsi_period)

    vol_col = f"volatility{volatility_window}"
    df[vol_col] = df["log_ret"].rolling(
        window=volatility_window, min_periods=volatility_window
    ).std()

    atr_col = f"atr{atr_window}"
    if {"high", "low"}.issubset(df.columns):
        if use_numba:
            df[atr_col] = pd.Series(
                _atr_nb(
                    df["high"].to_numpy(),
                    df["low"].to_numpy(),
                    df["price"].to_numpy(),
                    atr_window,
                ),
                index=df.index,
            )
        else:
            df[atr_col] = _atr(df, atr_window)
    else:
        df[atr_col] = np.nan

    adx_col = f"adx_{adx_period}"
    if {"high", "low"}.issubset(df.columns):
        if use_numba:
            df[adx_col] = pd.Series(
                _adx_nb(
                    df["high"].to_numpy(),
                    df["low"].to_numpy(),
                    df["price"].to_numpy(),
                    adx_period,
                ),
                index=df.index,
            )
        else:
            df[adx_col] = _adx(df, adx_period)
    else:
        df[adx_col] = np.nan

    if "volume" in df.columns:
        if use_numba:
            df["obv"] = pd.Series(
                _obv_nb(df["price"].to_numpy(), df["volume"].fillna(0).to_numpy()),
                index=df.index,
            )
        else:
            df["obv"] = _obv(df)
    else:
        df["obv"] = np.nan
    # Bollinger Bands (20 period, 2 std dev)
    rolling_mean = df["price"].rolling(window=20, min_periods=20).mean()
    rolling_std = df["price"].rolling(window=20, min_periods=20).std()
    df["bol_mid"] = rolling_mean
    df["bol_upper"] = rolling_mean + 2 * rolling_std
    df["bol_lower"] = rolling_mean - 2 * rolling_std

    # Momentum over 10 periods
    df["momentum_10"] = df["price"] - df["price"].shift(10)

    # ADX indicator
    if {"high", "low"}.issubset(df.columns):
        high = df["high"]
        low = df["low"]
        close = df["price"]
        plus_dm = high.diff().clip(lower=0)
        minus_dm = (-low.diff()).clip(lower=0)
        tr1 = high - low
        tr2 = (high - close.shift()).abs()
        tr3 = (low - close.shift()).abs()
        tr = pd.concat([tr1, tr2, tr3], axis=1).max(axis=1)
        atr = tr.rolling(window=14, min_periods=14).mean()
        plus_di = 100 * plus_dm.rolling(window=14, min_periods=14).sum() / atr
        minus_di = 100 * minus_dm.rolling(window=14, min_periods=14).sum() / atr
        dx = 100 * (plus_di.subtract(minus_di).abs() / (plus_di + minus_di))
        df["adx_14"] = dx.rolling(window=14, min_periods=14).mean()
    else:
        df["adx_14"] = np.nan

    # On Balance Volume
    vol_col_name = None
    for c in df.columns:
        if c.lower() == "volume" or c.lower().startswith("volume_"):
            vol_col_name = c
            break
    if vol_col_name:
        direction = np.sign(df["price"].diff().fillna(0))
        df["obv"] = (direction * df[vol_col_name]).fillna(0).cumsum()
    else:
        df["obv"] = np.nan

    return df, rsi_col, vol_col, atr_col


def make_features(
    df: pd.DataFrame,
    *,
    ema_short_period: int = 12,
    ema_long_period: int = 26,
    rsi_period: int = 14,
    volatility_window: int = 20,
    atr_window: int = 3,
    bollinger_window: int = 20,
    bollinger_std: float = 2.0,
    momentum_period: int = 10,
    adx_period: int = 14,
    use_gpu: bool = False,
    log_time: bool = False,
    return_threshold: float = 0.01,
    use_modin: bool = False,
) -> pd.DataFrame:
    """Generate technical indicator features for trading models.

    Parameters
    ----------
    df : pd.DataFrame
        Data frame containing at least ``ts`` and ``price`` columns and ``high``
        and ``low`` for ATR computation.
    ema_short_period : int, optional
        Period for the short-term exponential moving average.
    ema_long_period : int, optional
        Period for the long-term exponential moving average.
    rsi_period : int, optional
        Window for computing the RSI indicator.
    volatility_window : int, optional
        Window for computing the rolling volatility of log returns.
    atr_window : int, optional
        Window for computing the Average True Range.
    bollinger_window : int, optional
        Lookback window for Bollinger Band calculations.
    bollinger_std : float, optional
        Standard deviation multiplier for Bollinger Bands.
    momentum_period : int, optional
        Period for the momentum indicator.
    adx_period : int, optional
        Period for the Average Directional Index.
    use_gpu : bool, optional
        If ``True``, JAX and Numba are used to accelerate calculations on the GPU.
        When ``True`` Numba accelerated functions operate on NumPy arrays
        for faster computation.
    log_time : bool, optional
        Print the elapsed generation time when ``True``.
    return_threshold : float, optional
        Threshold used to generate the ``target`` column when it is missing.
    use_modin : bool, optional
        Convert ``df`` to a Modin DataFrame for parallelised processing.

    Returns
    -------
    pd.DataFrame
        Data frame sorted by ``ts`` with additional feature columns:
        ``ema_short``, ``ema_long``, ``macd`` and parameterized columns
        for RSI, volatility, ATR, Bollinger Bands, momentum, ADX and OBV.
        Missing values are forward-filled and any remaining ``NaN`` rows
        dropped.
    """

    start_time = time.time() if log_time else None

    if "ts" not in df.columns or "price" not in df.columns:
        raise ValueError("DataFrame must contain 'ts' and 'price' columns")

<<<<<<< HEAD
    if use_modin:
        import modin.pandas as mpd  # type: ignore
        df = mpd.DataFrame(df)
=======
    needs_target = "target" not in df.columns or df.get("target", pd.Series()).isna().any()
    warn_overwrite = "target" in df.columns and needs_target
>>>>>>> 60990287

    if use_gpu:
        if jnp is None:
            raise ValueError("jax is required for GPU acceleration")

        df, rsi_col, vol_col, atr_col = _compute_features_pandas(
            df,
            ema_short_period,
            ema_long_period,
            rsi_period,
            volatility_window,
            atr_window,
            bollinger_window,
            bollinger_std,
            momentum_period,
            adx_period,
        )

        # Materialise numeric columns on the GPU
        _ = jnp.asarray(df.select_dtypes(include=[np.number]).to_numpy())

        if df[[rsi_col, vol_col, atr_col]].isna().all().all():
            raise ValueError("Too many NaN values after interpolation")

        df = df.bfill().ffill()
        if warn_overwrite:
            logger.warning("Overwriting existing target column")
        if needs_target:
            df["target"] = np.sign(df["log_ret"].shift(-1)).fillna(0).astype(int)
        result = df.dropna()
        if needs_target and "price" in result.columns:
            returns = result["price"].pct_change().shift(-1)
            result["target"] = (
                np.where(
                    returns > return_threshold,
                    1,
                    np.where(returns < -return_threshold, -1, 0),
                )
            )
            result["target"] = pd.Series(result["target"], index=result.index).fillna(0)

        if log_time and start_time is not None:
            elapsed = time.time() - start_time
            print(f"feature generation took {elapsed:.3f}s")

        return result

<<<<<<< HEAD
    if use_modin:
        old_pd = pd
        globals()["pd"] = mpd
        try:
            df, rsi_col, vol_col, atr_col = _compute_features_pandas(
                df,
                ema_short_period,
                ema_long_period,
                rsi_period,
                volatility_window,
                atr_window,
                bollinger_window,
                bollinger_std,
                momentum_period,
                adx_period,
            )
        finally:
            globals()["pd"] = old_pd
    else:
        df, rsi_col, vol_col, atr_col = _compute_features_pandas(
            df,
            ema_short_period,
            ema_long_period,
            rsi_period,
            volatility_window,
            atr_window,
            bollinger_window,
            bollinger_std,
            momentum_period,
            adx_period,
        )
=======
    df, rsi_col, vol_col, atr_col = _compute_features_pandas(
        df,
        ema_short_period,
        ema_long_period,
        rsi_period,
        volatility_window,
        atr_window,
        bollinger_window,
        bollinger_std,
        momentum_period,
        adx_period,
        use_gpu,
    )
>>>>>>> 60990287

    if df[[rsi_col, vol_col, atr_col]].isna().all().all():
        raise ValueError("Too many NaN values after interpolation")

    df = df.bfill().ffill()
    if warn_overwrite:
        logger.warning("Overwriting existing target column")
    if needs_target:
        df["target"] = np.sign(df["log_ret"].shift(-1)).fillna(0).astype(int)
    result = df.dropna()
    if needs_target and "price" in result.columns:
        returns = result["price"].pct_change().shift(-1)
        result["target"] = (
            np.where(
                returns > return_threshold,
                1,
                np.where(returns < -return_threshold, -1, 0),
            )
        )
        result["target"] = pd.Series(result["target"], index=result.index).fillna(0)

    if use_modin:
        result = result.to_pandas() if hasattr(result, "to_pandas") else pd.DataFrame(result)

    if log_time and start_time is not None:
        elapsed = time.time() - start_time
        print(f"feature generation took {elapsed:.3f}s")

    return result<|MERGE_RESOLUTION|>--- conflicted
+++ resolved
@@ -407,14 +407,11 @@
     if "ts" not in df.columns or "price" not in df.columns:
         raise ValueError("DataFrame must contain 'ts' and 'price' columns")
 
-<<<<<<< HEAD
     if use_modin:
         import modin.pandas as mpd  # type: ignore
         df = mpd.DataFrame(df)
-=======
     needs_target = "target" not in df.columns or df.get("target", pd.Series()).isna().any()
     warn_overwrite = "target" in df.columns and needs_target
->>>>>>> 60990287
 
     if use_gpu:
         if jnp is None:
@@ -462,7 +459,6 @@
 
         return result
 
-<<<<<<< HEAD
     if use_modin:
         old_pd = pd
         globals()["pd"] = mpd
@@ -494,7 +490,6 @@
             momentum_period,
             adx_period,
         )
-=======
     df, rsi_col, vol_col, atr_col = _compute_features_pandas(
         df,
         ema_short_period,
@@ -508,7 +503,6 @@
         adx_period,
         use_gpu,
     )
->>>>>>> 60990287
 
     if df[[rsi_col, vol_col, atr_col]].isna().all().all():
         raise ValueError("Too many NaN values after interpolation")
