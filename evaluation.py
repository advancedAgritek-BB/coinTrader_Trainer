"""Evaluation utilities for coinTrader_Trainer."""

from __future__ import annotations

import numpy as np
import pandas as pd


def simulate_signal_pnl(
    df: pd.DataFrame,
    preds: np.ndarray,
    costs: float = 0.002,
    slippage: float = 0.005,
) -> dict:
    """Simulate PnL for long/short/flat predictions.

    Parameters
    ----------
    df : pd.DataFrame
        DataFrame containing either a ``'returns'`` column with asset returns
        or a ``'close'``/``'Close'`` column for computing returns.
    preds : np.ndarray
        Array of predictions of the same length as ``df``. ``1`` denotes a
        long position, ``-1`` a short position and ``0`` a flat position.
    costs : float, optional
        Transaction cost applied when positions change. Defaults to ``0.002``.
    slippage : float, optional
        Price slippage incurred when positions change. The deduction is
        proportional to the absolute change in signal. Defaults to ``0.005``.

    Returns
    -------
    dict
<<<<<<< HEAD
        Dictionary with strategy performance metrics:

        ``sharpe_squared``
            Square of the Sharpe ratio.
        ``sharpe``
            Annualised Sharpe ratio of the strategy.
        ``sortino``
            Annualised Sortino ratio of the strategy.
        ``max_drawdown``
            Maximum drawdown over the evaluated period.
        ``win_rate``
            Fraction of profitable trades.
        ``calmar_ratio``
            Annualised return divided by ``max_drawdown``.
        ``profit_factor``
            Ratio of gross profits to gross losses.
=======
        Dictionary containing metrics for the simulated strategy including
        ``'sharpe_squared'``, ``'sharpe'``, ``'sortino'``, ``'max_drawdown'``,
        ``'win_rate'``, ``'calmar_ratio'`` and ``'profit_factor'``.
>>>>>>> af980138
    """
    if len(df) != len(preds):
        raise ValueError("`preds` length must match `df` length")

    if "returns" in df.columns:
        asset_returns = df["returns"].astype(float)
    elif "close" in df.columns:
        asset_returns = df["close"].astype(float).pct_change().fillna(0.0)
    elif "Close" in df.columns:
        asset_returns = df["Close"].astype(float).pct_change().fillna(0.0)
    else:
        raise ValueError(
            "DataFrame must contain a 'returns', 'close' or 'Close' column"
        )

    preds = np.asarray(preds, dtype=float)
    signals = np.where(preds == 1, 1.0, np.where(preds == -1, -1.0, 0.0))
    strategy_returns = asset_returns * signals

    signal_diff = np.diff(signals, prepend=0)
    strategy_returns -= slippage * np.abs(signal_diff)
    strategy_returns -= costs * np.abs(signal_diff)

    strategy_std = strategy_returns.std(ddof=0)
    if strategy_std == 0 or np.isnan(strategy_std):
        sharpe = 0.0
    else:
        sharpe = np.sqrt(365) * (strategy_returns.mean() / strategy_std)

    downside_std = strategy_returns[strategy_returns < 0].std(ddof=0)
    if downside_std == 0 or np.isnan(downside_std):
        sortino = 0.0
    else:
        sortino = np.sqrt(365) * (strategy_returns.mean() / downside_std)

<<<<<<< HEAD
    cum_returns = (1.0 + strategy_returns).cumprod()
    peaks = cum_returns.cummax()
    drawdown = cum_returns / peaks - 1.0
    max_drawdown = drawdown.min()

    trade_returns = []
    current_signal = 0.0
    current_ret = 0.0
    for ret, sig in zip(strategy_returns, signals):
        if sig != current_signal:
            if current_signal != 0.0:
                trade_returns.append(current_ret)
                current_ret = 0.0
            current_signal = sig
        if sig != 0.0:
            current_ret += ret
    if current_signal != 0.0:
        trade_returns.append(current_ret)

    wins = [tr for tr in trade_returns if tr > 0]
    losses = [tr for tr in trade_returns if tr < 0]
    win_rate = len(wins) / len(trade_returns) if trade_returns else 0.0
    gross_profit = sum(wins)
    gross_loss = -sum(losses)
    profit_factor = gross_profit / gross_loss if gross_loss > 0 else float("inf")

    total_return = cum_returns.iloc[-1]
    annual_return = total_return ** (365 / len(strategy_returns)) - 1.0
    calmar = annual_return / abs(max_drawdown) if max_drawdown != 0 else float("inf")
=======
    cum_returns = (strategy_returns + 1).cumprod()
    running_max = cum_returns.cummax()
    drawdowns = (running_max - cum_returns) / running_max
    max_drawdown = float(drawdowns.max()) if len(drawdowns) > 0 else 0.0

    win_rate = float(np.mean(strategy_returns > 0))

    annual_return = strategy_returns.mean() * 365
    calmar_ratio = (
        float(annual_return) / max_drawdown if max_drawdown > 0 else 0.0
    )

    gains = strategy_returns[strategy_returns > 0].sum()
    losses = -strategy_returns[strategy_returns < 0].sum()
    profit_factor = float(gains / losses) if losses > 0 else 0.0
>>>>>>> af980138

    return {
        "sharpe_squared": float(sharpe**2),
        "sharpe": float(sharpe),
        "sortino": float(sortino),
        "max_drawdown": float(max_drawdown),
        "win_rate": float(win_rate),
<<<<<<< HEAD
        "calmar_ratio": float(calmar),
=======
        "calmar_ratio": float(calmar_ratio),
>>>>>>> af980138
        "profit_factor": float(profit_factor),
    }


def run_backtest(
    df: pd.DataFrame,
    preds: np.ndarray,
    *,
    cash: float = 10000.0,
    commission: float = 0.001,
) -> float:
    """Execute a simple Backtrader backtest using prediction signals.

    Parameters
    ----------
    df : pd.DataFrame
        DataFrame with OHLC columns consumed by ``backtrader``.
    preds : np.ndarray
        Array of trading signals with 1 for long, -1 for short and 0 for flat.
    cash : float, optional
        Starting portfolio value. Defaults to ``10000.0``.
    commission : float, optional
        Commission rate per trade. Defaults to ``0.001``.

    Returns
    -------
    float
        Final broker value after running the backtest.
    """

    import backtrader as bt

    class _SignalStrategy(bt.Strategy):
        params = dict(signals=None)

        def __init__(self):
            self._idx = 0

        def next(self):
            if self._idx >= len(self.p.signals):
                return
            sig = self.p.signals[self._idx]
            self._idx += 1

            pos = self.position.size
            if sig == 1 and pos <= 0:
                if pos < 0:
                    self.close()
                self.buy()
            elif sig == -1 and pos >= 0:
                if pos > 0:
                    self.close()
                self.sell()
            elif sig == 0 and pos != 0:
                self.close()

    data = bt.feeds.PandasData(dataname=df)
    cerebro = bt.Cerebro()
    cerebro.adddata(data)
    cerebro.addstrategy(_SignalStrategy, signals=list(preds))
    cerebro.broker.setcash(cash)
    cerebro.broker.setcommission(commission=commission)
    cerebro.run()
    return float(cerebro.broker.getvalue())


from backtest import run_backtest as bt_run


def full_strategy_eval(
    df: pd.DataFrame,
    preds: np.ndarray,
    **bt_kwargs,
) -> dict:
    """Evaluate strategy PnL and final portfolio value via backtesting.

    Parameters
    ----------
    df : pd.DataFrame
        OHLCV data indexed by datetime.
    preds : np.ndarray
        Array of trade signals aligned to ``df``.
    **bt_kwargs : dict
        Additional keyword arguments forwarded to :func:`backtest.run_backtest`.

    Returns
    -------
    dict
        ``simulate_signal_pnl`` metrics with ``final_portfolio_value`` added.
    """

    slippage = bt_kwargs.setdefault("slippage", 0.005)
    costs = bt_kwargs.setdefault("costs", 0.002)

    pnl_metrics = simulate_signal_pnl(df, preds, costs=costs, slippage=slippage)
    stats = bt_run(df, preds, **bt_kwargs)
    if isinstance(stats, dict):
        final_val = float(stats.get("final_value", 0.0))
    else:
        final_val = float(stats)
    pnl_metrics["final_portfolio_value"] = final_val
    return pnl_metrics<|MERGE_RESOLUTION|>--- conflicted
+++ resolved
@@ -31,7 +31,6 @@
     Returns
     -------
     dict
-<<<<<<< HEAD
         Dictionary with strategy performance metrics:
 
         ``sharpe_squared``
@@ -48,11 +47,9 @@
             Annualised return divided by ``max_drawdown``.
         ``profit_factor``
             Ratio of gross profits to gross losses.
-=======
         Dictionary containing metrics for the simulated strategy including
         ``'sharpe_squared'``, ``'sharpe'``, ``'sortino'``, ``'max_drawdown'``,
         ``'win_rate'``, ``'calmar_ratio'`` and ``'profit_factor'``.
->>>>>>> af980138
     """
     if len(df) != len(preds):
         raise ValueError("`preds` length must match `df` length")
@@ -88,7 +85,6 @@
     else:
         sortino = np.sqrt(365) * (strategy_returns.mean() / downside_std)
 
-<<<<<<< HEAD
     cum_returns = (1.0 + strategy_returns).cumprod()
     peaks = cum_returns.cummax()
     drawdown = cum_returns / peaks - 1.0
@@ -118,7 +114,6 @@
     total_return = cum_returns.iloc[-1]
     annual_return = total_return ** (365 / len(strategy_returns)) - 1.0
     calmar = annual_return / abs(max_drawdown) if max_drawdown != 0 else float("inf")
-=======
     cum_returns = (strategy_returns + 1).cumprod()
     running_max = cum_returns.cummax()
     drawdowns = (running_max - cum_returns) / running_max
@@ -134,7 +129,6 @@
     gains = strategy_returns[strategy_returns > 0].sum()
     losses = -strategy_returns[strategy_returns < 0].sum()
     profit_factor = float(gains / losses) if losses > 0 else 0.0
->>>>>>> af980138
 
     return {
         "sharpe_squared": float(sharpe**2),
@@ -142,11 +136,8 @@
         "sortino": float(sortino),
         "max_drawdown": float(max_drawdown),
         "win_rate": float(win_rate),
-<<<<<<< HEAD
         "calmar_ratio": float(calmar),
-=======
         "calmar_ratio": float(calmar_ratio),
->>>>>>> af980138
         "profit_factor": float(profit_factor),
     }
 
