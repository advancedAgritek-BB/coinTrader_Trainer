"""Utilities for importing and uploading historical trading data."""

from __future__ import annotations

import os
from datetime import datetime
from typing import Optional

import pandas as pd
from dotenv import load_dotenv
from supabase import Client, create_client
from postgrest.exceptions import APIError
from tenacity import retry, stop_after_attempt, wait_exponential

load_dotenv()


def download_historical_data(
    path: str,
    *,
    symbol: Optional[str] = None,
    start_ts: Optional[str | datetime] = None,
    end_ts: Optional[str | datetime] = None,
    output_path: Optional[str] = None,
) -> pd.DataFrame:
    """Load historical price data from ``path`` and return a normalized DataFrame."""
    skiprows = 0
    try:
        with open(path, "r", encoding="utf-8") as f:
            first_line = f.readline()
        if "cryptodatadownload" in first_line.lower():
            skiprows = 1
    except OSError:
        pass

    df = pd.read_csv(path, skiprows=skiprows)

    # Normalize column names to match the Supabase schema exactly
    rename_map = {
        "Unix": "unix",
        "unix": "unix",
        "Date": "date",
        "date": "date",
        "Symbol": "symbol",
        "symbol": "symbol",
        "Open": "open",
        "open": "open",
        "High": "high",
        "high": "high",
        "Low": "low",
        "low": "low",
        "Close": "close",
        "close": "close",
        "Volume XRP": "volume_xrp",
        "volume xrp": "volume_xrp",
        "Volume USDT": "volume_usdt",
        "volume usdt": "volume_usdt",
        "tradecount": "tradecount",
        "Trade Count": "tradecount",
    }

    df = df.rename(
        columns={
            col: rename_map.get(col, rename_map.get(col.lower(), col))
            for col in df.columns
        }
    )

    # Drop duplicate columns if any
    if df.columns.duplicated().any():
        df = df.loc[:, ~df.columns.duplicated()]

    if ("unix" not in df.columns and "date" not in df.columns) or "close" not in df.columns:
        raise ValueError("CSV must contain unix/date timestamp and close columns")

    # Create 'timestamp' column from 'date' or 'unix' if not present
    if "timestamp" not in df.columns:
        if "unix" in df.columns:
            df["timestamp"] = pd.to_datetime(df["unix"], unit="ms", utc=True)
        else:
            df["timestamp"] = pd.to_datetime(df["date"], utc=True)

    # Filter by symbol and date range
    if symbol is not None and "symbol" in df.columns:
        df = df[df["symbol"] == symbol]
    if start_ts is not None:
        start_ts = pd.to_datetime(start_ts, utc=True)
        df = df[df["timestamp"] >= start_ts]
    if end_ts is not None:
        end_ts = pd.to_datetime(end_ts, utc=True)
        df = df[df["timestamp"] < end_ts]

    df = df.sort_values("timestamp").drop_duplicates("timestamp").reset_index(drop=True)
    if "target" not in df.columns:
        df["target"] = (df["close"].shift(-1) > df["close"]).fillna(0).astype(int)

    # Select only columns that match the Supabase schema (exclude 'id' as it's auto-generated)
    schema_columns = [
        "unix",
        "date",
        "symbol",
        "open",
        "high",
        "low",
        "close",
        "volume_xrp",
        "volume_usdt",
        "tradecount",
        "timestamp",
    ]
    df = df[[col for col in schema_columns if col in df.columns]]

    if output_path:
        if output_path.endswith(".parquet"):
            df.to_parquet(output_path)
        else:
            df.to_csv(output_path, index=False)

    return df


def _get_write_client() -> Client:
    url = os.environ.get("SUPABASE_URL")
    key = os.environ.get("SUPABASE_SERVICE_KEY") or os.environ.get("SUPABASE_KEY")
    if not url or not key:
        raise ValueError("SUPABASE_URL and SUPABASE_SERVICE_KEY must be set")
    return create_client(url, key)


@retry(wait=wait_exponential(multiplier=1, min=1, max=10), stop=stop_after_attempt(5))
def _insert_batch(client: Client, table: str, rows: list[dict]) -> None:
    """Insert ``rows`` into ``table`` using ``client`` with retry."""
    client.table(table).insert(rows).execute()


_INSERTED_TABLES: set[tuple[int, str]] = set()


def ensure_table_exists(symbol: str, *, client: Optional[Client] = None) -> str:
    """Create historical prices table for ``symbol`` if needed and return its name."""
    table = f"historical_prices_{symbol.lower()}"
    if client is None:
        client = _get_write_client()
    sql = (
        f"create table if not exists {table} "
        "(like historical_prices including defaults including constraints)"
    )
    try:
        client.rpc("sql", {"query": sql}).execute()
    except APIError as exc:
        if exc.code == "42P01":
            raise RuntimeError("historical_prices table must exist") from exc
        raise
    return table


def insert_to_supabase(
    df: pd.DataFrame,
    url: Optional[str] = None,
    key: Optional[str] = None,
    *,
    table: str | None = None,
    symbol: Optional[str] = None,
    client: Optional[Client] = None,
    batch_size: int = 500,
) -> None:
    """Insert ``df`` rows into Supabase.

    A new Supabase ``Client`` is created from ``url`` and ``key`` if provided.
    Otherwise ``client`` is used or created from environment variables.
    """

    if client is None:
        if url is not None and key is not None:
            client = create_client(url, key)
        elif url is None and key is None:
            client = _get_write_client()
        else:
            raise ValueError("Both url and key must be provided")

    if symbol is not None:
        table_name = f"historical_prices_{symbol.lower()}"
        key_table = (id(client), table_name)
        if key_table not in _INSERTED_TABLES:
            ensure_table_exists(symbol, client=client)
            _INSERTED_TABLES.add(key_table)
        if table is None:
            table = table_name
    elif table is None:
        table = "historical_prices"

    df = df.copy()
    schema_columns = [
<<<<<<< HEAD
        "unix",
        "date",
        "symbol",
        "open",
        "high",
        "low",
        "close",
        "volume_xrp",
        "volume_usdt",
        "tradecount",
        "timestamp",
    ]
    df = df[[col for col in schema_columns if col in df.columns]]

    # Supabase generates ``timestamp`` from ``unix``. Omit the column to avoid
    # insertion errors when the database defines it as a generated column.
    insert_df = df.drop(columns=[c for c in ["timestamp"] if c in df.columns])

    for col in insert_df.columns:
        if pd.api.types.is_datetime64_any_dtype(insert_df[col]):
            insert_df[col] = insert_df[col].dt.strftime("%Y-%m-%dT%H:%M:%S.%fZ")

    records = insert_df.to_dict(orient="records")
=======
        'unix',
        'date',
        'symbol',
        'open',
        'high',
        'low',
        'close',
        'volume_xrp',
        'volume_usdt',
        'tradecount',
        'timestamp',
    ]
    df = df[[col for col in schema_columns if col in df.columns]]

    for col in df.columns:
        if pd.api.types.is_datetime64_any_dtype(df[col]):
            df[col] = df[col].dt.strftime("%Y-%m-%dT%H:%M:%S.%fZ")

    records = df.to_dict(orient="records")
>>>>>>> a8c35385
    for i in range(0, len(records), batch_size):
        batch = records[i : i + batch_size]
        _insert_batch(client, table, batch)<|MERGE_RESOLUTION|>--- conflicted
+++ resolved
@@ -191,7 +191,6 @@
 
     df = df.copy()
     schema_columns = [
-<<<<<<< HEAD
         "unix",
         "date",
         "symbol",
@@ -215,7 +214,6 @@
             insert_df[col] = insert_df[col].dt.strftime("%Y-%m-%dT%H:%M:%S.%fZ")
 
     records = insert_df.to_dict(orient="records")
-=======
         'unix',
         'date',
         'symbol',
@@ -235,7 +233,6 @@
             df[col] = df[col].dt.strftime("%Y-%m-%dT%H:%M:%S.%fZ")
 
     records = df.to_dict(orient="records")
->>>>>>> a8c35385
     for i in range(0, len(records), batch_size):
         batch = records[i : i + batch_size]
         _insert_batch(client, table, batch)