"""Utilities for importing and uploading historical trading data."""

from __future__ import annotations

import os
from datetime import datetime
from typing import Optional

import pandas as pd
from dotenv import load_dotenv
from supabase import Client, create_client
from postgrest.exceptions import APIError
from tenacity import retry, stop_after_attempt, wait_exponential

load_dotenv()


def download_historical_data(
    path: str,
    *,
    symbol: Optional[str] = None,
    start_ts: Optional[str | datetime] = None,
    end_ts: Optional[str | datetime] = None,
    output_path: Optional[str] = None,
) -> pd.DataFrame:
    """Load historical price data from ``path`` and return a normalized DataFrame."""
    skiprows = 0
    try:
        with open(path, "r", encoding="utf-8") as f:
            first_line = f.readline()
        if "cryptodatadownload" in first_line.lower():
            skiprows = 1
    except OSError:
        pass

    df = pd.read_csv(path, skiprows=skiprows)

    # Normalize column names to a standard schema
    rename_map = {
        "timestamp": "ts",
        "close": "price",
        "open": "open",
        "high": "high",
        "low": "low",
        "volume": "volume",
    }
    # Handle common alternative timestamp column names
    rename_map.update({"unix": "ts", "date": "ts"})

    rename_map_lower = {k.lower(): v for k, v in rename_map.items()}
    df = df.rename(
        columns={
            col: rename_map_lower[col.lower()]
            for col in df.columns
            if col.lower() in rename_map_lower
        }
    )
    # Drop duplicate columns created by renaming (e.g. 'unix' and 'date')
    if df.columns.duplicated().any():
        df = df.loc[:, ~df.columns.duplicated()]

    if "ts" not in df.columns or "price" not in df.columns:
        raise ValueError("CSV must contain timestamp and close/price columns")

    df["ts"] = pd.to_datetime(df["ts"], utc=True)

    symbol_cols = [c for c in df.columns if c.lower() == "symbol"]
    if symbol_cols:
<<<<<<< HEAD
        sym_col = symbol_cols[0]
        if symbol is not None:
            df = df[df[sym_col] == symbol]
        df = df.drop(columns=sym_col)
=======
        symbol_col = symbol_cols[0]
        if symbol is not None:
            df = df[df[symbol_col] == symbol]
        df = df.drop(columns=symbol_col)
>>>>>>> fe5a16d0
    if start_ts is not None:
        start_ts = pd.to_datetime(start_ts)
        if start_ts.tzinfo is None:
            start_ts = start_ts.tz_localize("UTC")
        df = df[df["ts"] >= start_ts]
    if end_ts is not None:
        end_ts = pd.to_datetime(end_ts)
        if end_ts.tzinfo is None:
            end_ts = end_ts.tz_localize("UTC")
        df = df[df["ts"] < end_ts]

    df = df.sort_values("ts").drop_duplicates("ts").reset_index(drop=True)
    if "target" not in df.columns:
        df["target"] = (df["price"].shift(-1) > df["price"]).fillna(0).astype(int)

    if output_path:
        if output_path.endswith(".parquet"):
            df.to_parquet(output_path)
        else:
            df.to_csv(output_path, index=False)

    return df


def _get_write_client() -> Client:
    url = os.environ.get("SUPABASE_URL")
    key = os.environ.get("SUPABASE_SERVICE_KEY") or os.environ.get("SUPABASE_KEY")
    if not url or not key:
        raise ValueError("SUPABASE_URL and SUPABASE_SERVICE_KEY must be set")
    return create_client(url, key)


@retry(wait=wait_exponential(multiplier=1, min=1, max=10), stop=stop_after_attempt(5))
def _insert_batch(client: Client, table: str, rows: list[dict]) -> None:
    """Insert ``rows`` into ``table`` using ``client`` with retry."""
    client.table(table).insert(rows).execute()


_INSERTED_TABLES: set[tuple[int, str]] = set()


def ensure_table_exists(symbol: str, *, client: Optional[Client] = None) -> str:
    """Create historical prices table for ``symbol`` if needed and return its name."""
    table = f"historical_prices_{symbol.lower()}"
    if client is None:
        client = _get_write_client()
    sql = (
        f"create table if not exists {table} "
        "(like historical_prices including defaults including constraints)"
    )
    # Use Supabase RPC to execute the SQL statement
    try:
        client.rpc("sql", {"query": sql}).execute()
    except APIError as exc:
        if exc.code == "42P01":
            raise RuntimeError("historical_prices table must exist") from exc
        raise
    return table


def insert_to_supabase(
    df: pd.DataFrame,
    url: Optional[str] = None,
    key: Optional[str] = None,
    *,
    table: str | None = None,
    symbol: Optional[str] = None,
    client: Optional[Client] = None,
    batch_size: int = 500,
) -> None:
    """Insert ``df`` rows into Supabase.

    A new Supabase ``Client`` is created from ``url`` and ``key`` if provided.
    Otherwise ``client`` is used or created from environment variables.
    """

    if client is None:
        if url is not None and key is not None:
            client = create_client(url, key)
        elif url is None and key is None:
            client = _get_write_client()
        else:
            raise ValueError("Both url and key must be provided")

    if symbol is not None:
        table_name = f"historical_prices_{symbol.lower()}"
        key_table = (id(client), table_name)
        if key_table not in _INSERTED_TABLES:
            ensure_table_exists(symbol, client=client)
            _INSERTED_TABLES.add(key_table)
        if table is None:
            table = table_name
    elif table is None:
        table = "historical_prices"

    df = df.copy()
    for col in df.columns:
        if pd.api.types.is_datetime64_any_dtype(df[col]):
            df[col] = df[col].dt.strftime("%Y-%m-%dT%H:%M:%S.%fZ")

    records = df.to_dict(orient="records")
    for i in range(0, len(records), batch_size):
        batch = records[i : i + batch_size]
        _insert_batch(client, table, batch)<|MERGE_RESOLUTION|>--- conflicted
+++ resolved
@@ -66,17 +66,14 @@
 
     symbol_cols = [c for c in df.columns if c.lower() == "symbol"]
     if symbol_cols:
-<<<<<<< HEAD
         sym_col = symbol_cols[0]
         if symbol is not None:
             df = df[df[sym_col] == symbol]
         df = df.drop(columns=sym_col)
-=======
         symbol_col = symbol_cols[0]
         if symbol is not None:
             df = df[df[symbol_col] == symbol]
         df = df.drop(columns=symbol_col)
->>>>>>> fe5a16d0
     if start_ts is not None:
         start_ts = pd.to_datetime(start_ts)
         if start_ts.tzinfo is None:
