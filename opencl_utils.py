from __future__ import annotations

import logging
import os
import platform
import re
import subprocess

logger = logging.getLogger(__name__)

try:  # pragma: no cover - optional dependency
    import pyopencl as cl  # type: ignore
except Exception as exc:  # pragma: no cover - pyopencl may be absent
    cl = None  # type: ignore
    logger.warning("pyopencl not available: %s", exc)


def verify_opencl() -> bool:
    """Return ``True`` if an AMD GPU OpenCL device is available."""
    if cl is None:
        raise ValueError("pyopencl not installed")

    platforms = cl.get_platforms()
    amd_found = False
    for plat in platforms:
        try:
            devices = plat.get_devices()
        except Exception:
            continue
        for dev in devices:
            vendor = getattr(dev, "vendor", "").lower()
            if "advanced micro devices" in vendor or "amd" in vendor:
                amd_found = True
                break
        if amd_found:
            break

    if not amd_found:
        raise ValueError("No AMD OpenCL device found")

    if platform.system() == "Windows":
<<<<<<< HEAD
        logger.info("Skipping rocm-smi check on Windows")
=======
        logger.info("AMD GPU detected via OpenCL on Windows")
>>>>>>> 81a4695c
        return True

    try:
        result = subprocess.run(
            ["rocm-smi", "--showproductname"],
            capture_output=True,
            text=True,
            check=False,
        )
    except FileNotFoundError as exc:  # pragma: no cover - depends on system
        raise RuntimeError("rocm-smi not found") from exc
    except Exception as exc:  # pragma: no cover - unexpected subprocess errors
        raise RuntimeError(f"failed to run rocm-smi: {exc}") from exc

    output = result.stdout + result.stderr
    match = re.search(r"GPU\[\d+\]\s*:\s*(.+)", output)
    if match:
        logger.info("AMD GPU detected via ROCm SMI: %s", match.group(1).strip())
        return True

    raise RuntimeError("Failed to parse rocm-smi output")


def has_rocm() -> bool:
    """Return ``True`` if an AMD ROCm device is available."""
    try:
        return verify_opencl()
    except Exception:
        pass

    if platform.system() == "Windows":
        if os.path.exists("C:\\Program Files\\AMD\\ROCm") or "ROCM_PATH" in os.environ:
            return True

    return False<|MERGE_RESOLUTION|>--- conflicted
+++ resolved
@@ -39,11 +39,8 @@
         raise ValueError("No AMD OpenCL device found")
 
     if platform.system() == "Windows":
-<<<<<<< HEAD
         logger.info("Skipping rocm-smi check on Windows")
-=======
         logger.info("AMD GPU detected via OpenCL on Windows")
->>>>>>> 81a4695c
         return True
 
     try:
