--- conflicted
+++ resolved
@@ -1,12 +1,9 @@
 from __future__ import annotations
 
 from .timing import timed
-<<<<<<< HEAD
 from .data_utils import prepare_data
 
 __all__ = ["timed", "prepare_data"]
-=======
 from .validation import validate_schema
 
-__all__ = ["timed", "validate_schema"]
->>>>>>> 8d44cb5f
+__all__ = ["timed", "validate_schema"]